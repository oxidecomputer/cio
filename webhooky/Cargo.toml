--- conflicted
+++ resolved
@@ -51,11 +51,7 @@
 regex = "^1.5.5"
 reqwest = { version = "0.11", features = ["json"] }
 schemars = { version = "0.8", features = ["chrono", "uuid"] }
-<<<<<<< HEAD
-sentry = {  features = ["anyhow", "backtrace", "default", "panic", "contexts", "debug-images", "tracing", "log", "slog"], version = "0.27.0"  }
-=======
 sentry = { features = ["anyhow", "backtrace", "default", "panic", "contexts", "debug-images", "tracing", "log", "slog"], version = "0.27.0" }
->>>>>>> e0065772
 # sentry = {  features = ["anyhow", "backtrace", "default", "panic", "contexts", "debug-images", "tracing", "log", "slog"], git = "https://github.com/jessfraz/sentry-rust", rev = "ddcbd07f75c6973ee7096e490a54745db73817b7"  }
 #sentry = {  features = ["anyhow", "backtrace", "default", "panic", "contexts", "debug-images", "tracing"], path = "../../sentry-rust/sentry"  }
 serde = { version = "1.0", features = ["derive"] }
