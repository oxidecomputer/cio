use std::{
    env,
    sync::Arc,
    time::{Duration, Instant},
};

use anyhow::{bail, Result};
use chrono::Utc;
use cio_api::{
    db::Database,
    functions::{FnOutput, Function},
};
use serde::{Deserialize, Serialize};
use std::io::BufRead;

use crate::health::SelfMemory;

/// Define our saga for syncing repos.
#[derive(Debug)]
pub struct Saga;

#[derive(Debug, Deserialize, Serialize)]
pub struct Params {
    cmd_name: String,
    saga_id: uuid::Uuid,
}

#[derive(Debug)]
pub struct Context {
    db: Database,
}

impl steno::SagaType for Saga {
    // Type for the saga's parameters
    type SagaParamsType = Params;

    // Type for the application-specific context (see above)
    type ExecContextType = Arc<Context>;
}

async fn undo_action(_action_context: steno::ActionContext<Saga>) -> Result<()> {
    // This is a noop, we don't have to undo anything.
    Ok(())
}

/// Create a new saga with the given parameters and then execute it.
pub async fn do_saga(
    db: &Database,
    sec: &steno::SecClient,
    id: &uuid::Uuid,
    template: steno::SagaTemplate<Saga>,
    cmd_name: &str,
    background: bool,
) -> Result<()> {
    let context = Arc::new(Context { db: db.clone() });
    let params = Params {
        cmd_name: cmd_name.to_string(),
        saga_id: *id,
    };

    let saga_template = Arc::new(template);

    let saga_id = steno::SagaId(*id);

    // Create the saga.
    let saga_future = sec
        .saga_create(saga_id, Arc::new(context), saga_template, cmd_name.to_string(), params)
        .await?;

    // Set it running.
    sec.saga_start(saga_id).await?;

    if !background {
        //
        // Wait for the saga to finish running.  This could take a while, depending
        // on what the saga does!  This traverses the DAG of actions, executing each
        // one.  If one fails, then it's all unwound: any actions that previously
        // completed will be undone.
        //
        // Note that the SEC will run all this regardless of whether you wait for it
        // here.  This is just a handle for you to know when the saga has finished.
        let result = saga_future.await;
        on_saga_complete(db, &saga_id, &result, cmd_name).await?;
    }

    Ok(())
}

pub async fn on_saga_complete(
    db: &Database,
    saga_id: &steno::SagaId,
    result: &steno::SagaResult,
    cmd_name: &str,
) -> Result<()> {
    log::info!("Unused code path check: on_saga_complete");

    // Get the function.
    let mut f = Function::get_from_db(db, saga_id.to_string()).await.unwrap();

    // Print the results.
    match result.kind.clone() {
        Ok(s) => {
            // Save the success output to the logs.
            // For each function.
            let log = s.lookup_output::<FnOutput>(cmd_name)?;

            f.logs = log.0.trim().to_string();
            f.conclusion = octorust::types::Conclusion::Success.to_string();
            f.completed_at = Some(Utc::now());
        }
        Err(e) => {
            // Save the error to the logs.
            f.logs = format!("{}\n\n{:?}", f.logs, e).trim().to_string();
            f.conclusion = octorust::types::Conclusion::Failure.to_string();
            f.completed_at = Some(Utc::now());

            bail!("action failed: {:#?}", e);
        }
    }

    f.update(db).await?;

    Ok(())
}

pub async fn run_cmd(
    db: &Database,
    sec: &steno::SecClient,
    id: &uuid::Uuid,
    cmd_name: &str,
    background: bool,
) -> Result<()> {
    let mut builder = steno::SagaTemplateBuilder::new();
    builder.append(
        // name of this action's output (can be used in subsequent actions)
        cmd_name,
        // human-readable label for the action
        cmd_name,
        steno::ActionFunc::new_action(
            // action function
            action_run_cmd,
            // undo function
            undo_action,
        ),
    );

    do_saga(db, sec, id, builder.build(), cmd_name, background).await
}

async fn action_run_cmd(action_context: steno::ActionContext<Saga>) -> Result<FnOutput, steno::ActionError> {
    let db = &action_context.user_data().db;
    let cmd_name = &action_context.saga_params().cmd_name;
    let saga_id = &action_context.saga_params().saga_id;

    // We use spawn_blocking here since the BufReader etc from duct will otherwise,
    // block the main thread.
<<<<<<< HEAD
    let result = tokio::task::spawn_blocking(
        enclose! { (db, cmd_name, saga_id) move || async move { reexec(&db, &cmd_name, &saga_id).await } },
    )
=======
    let result = tokio::task::spawn_blocking(enclose! { (db, cmd_name, saga_id) async move || {
        if let Ok(mem) = SelfMemory::new() {
            log::info!("Memory before running {}({}): {:?}", cmd_name, saga_id, mem);
        }

        let result = reexec(&db, &cmd_name, &saga_id).await;

        if let Ok(mem) = SelfMemory::new() {
            log::info!("Memory after running {}({}): {:?}", cmd_name, saga_id, mem);
        }

        result
    } })
>>>>>>> 91bb3702
    .await
    .map_err(|err| steno::ActionError::action_failed(format!("ERROR:\n\n{:?}", err)))?
    .await;

    // Print the error and return an ActionError.
    match result {
        Ok(s) => Ok(FnOutput(s)),
        Err(err) => {
            // Return an action error but include the logs.
            // Format the anyhow error with a stack trace.
            Err(steno::ActionError::action_failed(format!("ERROR:\n\n{:?}", err)))
        }
    }
}

// We re-exec our current binary so we can get the best log output.
// The only downside is we are creating more connections to the database.
async fn reexec(db: &Database, cmd: &str, saga_id: &uuid::Uuid) -> Result<String> {
    let exe = env::current_exe()?;

    let child = duct::cmd!(exe, cmd);
    let reader = child.stderr_to_stdout().reader()?;
    let child_pids = reader.pids();

    let mut output = String::new();

    let out = std::io::BufReader::new(reader);

    let mut start = Instant::now();

    //let mut lines = out.lines();

    for line in out.lines() {
        match line {
            Ok(l) => {
                /*loop {
                match lines.next_line().await {
                    Ok(tl) => {
                        if tl.is_none() {
                            // Break the loop there are no more lines.
                            break;
                        }

                        let l = tl.unwrap();*/
                output.push_str(&l);
                output.push('\n');

                slog::info!(crate::core::LOGGER, "{}", l;"cmd" => cmd.to_string(), "saga_id" => saga_id.to_string(), "pids" => ?child_pids);

                // Only save the logs when we have time, just do it async and don't
                // wait on it, else we will be waiting forever.
                // Update our start time after saving.
                if start.elapsed() > Duration::from_secs(15) {
                    // Save the logs.
                    Function::add_logs(db, saga_id, &output).await?;

                    // Reset our start time to now.
                    start = Instant::now();
                }
            }
            Err(e) => {
                // Save the logs.
                Function::add_logs_with_conclusion(db, saga_id, &output, &octorust::types::Conclusion::Failure).await?;

                bail!(e);
            }
        }
    }

    // We do this here because sometimes the saga fails to update.
    Function::add_logs_with_conclusion(db, saga_id, &output, &octorust::types::Conclusion::Success).await?;
    Ok(output)
}<|MERGE_RESOLUTION|>--- conflicted
+++ resolved
@@ -154,12 +154,7 @@
 
     // We use spawn_blocking here since the BufReader etc from duct will otherwise,
     // block the main thread.
-<<<<<<< HEAD
-    let result = tokio::task::spawn_blocking(
-        enclose! { (db, cmd_name, saga_id) move || async move { reexec(&db, &cmd_name, &saga_id).await } },
-    )
-=======
-    let result = tokio::task::spawn_blocking(enclose! { (db, cmd_name, saga_id) async move || {
+    let result = tokio::task::spawn_blocking(enclose! { (db, cmd_name, saga_id) move || async move {
         if let Ok(mem) = SelfMemory::new() {
             log::info!("Memory before running {}({}): {:?}", cmd_name, saga_id, mem);
         }
@@ -172,7 +167,6 @@
 
         result
     } })
->>>>>>> 91bb3702
     .await
     .map_err(|err| steno::ActionError::action_failed(format!("ERROR:\n\n{:?}", err)))?
     .await;
