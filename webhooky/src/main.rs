#![recursion_limit = "256"]
mod auth;
mod context;
#[macro_use]
mod core;
mod cors;
mod event_types;
mod github_types;
mod handlers;
mod handlers_auth;
mod handlers_checkr;
mod handlers_cron;
mod handlers_docusign;
mod handlers_github;
mod handlers_hiring;
mod handlers_rfd;
mod handlers_slack;
// mod handlers_sendgrid;
mod health;
mod http;
mod job;
mod mailing_lists;
mod repos;
mod sagas;
mod server;
mod slack_commands;
// mod tracking_numbers;
#[macro_use]
extern crate serde_json;
#[macro_use]
extern crate cio_api;

use std::env;

use anyhow::{bail, Result};
use clap::Parser;
use log::info;
use sentry::{
    protocol::{Context as SentryContext, Event},
    IntoDsn,
};
use slog::Drain;
use std::fs::File;

use crate::context::ServerContext;
use crate::health::SelfMemory;
use crate::server::APIConfig;

fn main() -> Result<()> {
    tokio::runtime::Builder::new_multi_thread()
        .enable_all()
        .thread_stack_size(4 * 1024 * 1024)
        .build()?
        .block_on(async { tokio_main().await })
}

async fn tokio_main() -> Result<()> {
    let opts: crate::core::Opts = crate::core::Opts::parse();

    if let Ok(mem) = SelfMemory::new() {
        log::info!("Memory at start of command exec {:?}: {:?}", opts.subcmd, mem);
    }

    // Initialize sentry.
    let sentry_dsn = env::var("WEBHOOKY_SENTRY_DSN").unwrap_or_default();
    let _guard = sentry::init(sentry::ClientOptions {
        debug: opts.debug,
        dsn: sentry_dsn.clone().into_dsn()?,

        // Send 10% of all transactions to Sentry.
        // This can be increased as we figure out what volume looks like at
        traces_sample_rate: 0.1,

        // Define custom rate limiting for database query events. Without aggressive rate limiting
        // these will far exceed any transactions limits we are allowed.
        before_send: Some(std::sync::Arc::new(|event: Event<'static>| {
            if let Some(SentryContext::Trace(trace_ctx)) = event.contexts.get("trace") {
                if let Some(ref op) = trace_ctx.op {
                    if op == "db.sql.query" && rand::random::<f32>() > 0.001 {
                        return None;
                    }
                }
            }

            Some(event)
        })),

        release: Some(env::var("GIT_HASH").unwrap_or_default().into()),
        environment: Some(
            env::var("SENTRY_ENV")
                .unwrap_or_else(|_| "development".to_string())
                .into(),
        ),

        // We want to send 100% of errors to Sentry.
        sample_rate: 1.0,

        default_integrations: true,

        session_mode: sentry::SessionMode::Request,
        ..sentry::ClientOptions::default()
    });

    let logger = if opts.json {
        let drain = slog_json::Json::new(std::io::stdout())
            .add_default_keys()
            .build()
            .fuse();
        let drain = slog_async::Async::new(drain).build().fuse();
        let drain = sentry::integrations::slog::SentryDrain::new(drain);
        slog::Logger::root(drain, slog::slog_o!())
    } else {
        let decorator = slog_term::TermDecorator::new().build();
        let drain = slog_term::FullFormat::new(decorator).build().fuse();
        let drain = slog_async::Async::new(drain).build().fuse();
        let drain = sentry::integrations::slog::SentryDrain::new(drain);
        slog::Logger::root(drain, slog::slog_o!())
    };

    // Initialize our logger.
    let _scope_guard = slog_scope::set_global_logger(logger.clone());

    // Set the logging level.
    let mut log_level = log::Level::Info;
    if opts.debug {
        log_level = log::Level::Debug;
    }
    slog_stdlog::init_with_level(log_level)?;

    let api = APIConfig::new()?;

    let context = ServerContext::new(1, logger).await?;

    if let Err(err) = run_main_cmd(opts.clone(), api, context).await {
        sentry::integrations::anyhow::capture_anyhow(&anyhow::anyhow!("{:?}", err));
        bail!("running cmd `{:?}` failed: {:?}", &opts.subcmd, err);
    }

    Ok(())
}

pub async fn run_main_cmd(opts: crate::core::Opts, api: APIConfig, context: ServerContext) -> Result<()> {
    sentry::configure_scope(|scope| {
        scope.set_tag("command", &std::env::args().collect::<Vec<String>>().join(" "));
    });

    if let Ok(mem) = SelfMemory::new() {
        log::info!("Memory at start of command run {:?}: {:?}", opts.subcmd, mem);
    }

    match opts.subcmd.clone() {
        crate::core::SubCommand::Server(s) => {
            sentry::configure_scope(|scope| {
                scope.set_tag("do-cron", s.do_cron.to_string());
            });

            crate::server::server(s, api.api, context, opts.debug).await?;
        }
        crate::core::SubCommand::CreateServerSpec(spec) => {
            let spec_file = spec.spec_file;
            info!("writing OpenAPI spec to {}...", spec_file.to_str().unwrap());
            let mut buffer = File::create(spec_file)?;
            api.open_api().write(&mut buffer)?;
        }
<<<<<<< HEAD
        crate::core::SubCommand::SendRFDChangelog(_) => {
            let Context { db, company, .. } = context;
            cio_api::rfd::send_rfd_changelog(&db, &company).await?;
        }
        crate::core::SubCommand::SyncAnalytics(_) => {
            let Context { db, company, .. } = context;
            cio_api::analytics::refresh_analytics(&db, &company).await?;
        }
        crate::core::SubCommand::SyncAPITokens(_) => {
            let Context { db, company, .. } = context;
            cio_api::api_tokens::refresh_api_tokens(&db, &company).await?;
        }
        crate::core::SubCommand::SyncApplications(_) => {
            let Context {
                app_config,
                db,
                company,
                ..
            } = context;

            // Do the new applicants.
            let app_config = app_config.read().unwrap().clone();
            cio_api::applicants::refresh_new_applicants_and_reviews(&db, &company, &app_config).await?;
            cio_api::applicant_reviews::refresh_reviews(&db, &company).await?;

            // Refresh DocuSign for the applicants.
            cio_api::applicants::refresh_docusign_for_applicants(&db, &company, &app_config).await?;
        }
        crate::core::SubCommand::SyncAssetInventory(_) => {
            let Context { db, company, .. } = context;
            cio_api::asset_inventory::refresh_asset_items(&db, &company).await?;
        }
        crate::core::SubCommand::SyncCompanies(_) => {
            let Context { db, .. } = context;
            cio_api::companies::refresh_companies(&db).await?;
        }
        crate::core::SubCommand::SyncConfigs(_) => {
            let Context {
                app_config,
                db,
                company,
                ..
            } = context;
            let config = app_config.read().unwrap().clone();
            cio_api::configs::refresh_db_configs_and_airtable(&db, &company, &config).await?;
        }
        crate::core::SubCommand::SyncFinance(_) => {
            let Context {
                app_config,
                db,
                company,
                ..
            } = context;
            let app_config = app_config.read().unwrap().clone();
            cio_api::finance::refresh_all_finance(&db, &company, &app_config.finance).await?;
        }
        crate::core::SubCommand::SyncFunctions(_) => {
            let Context { db, company, .. } = context;
            cio_api::functions::refresh_functions(&db, &company).await?;
        }
        crate::core::SubCommand::SyncHuddles(_) => {
            let Context { db, company, .. } = context;
            cio_api::huddles::sync_changes_to_google_events(&db, &company).await?;
            cio_api::huddles::sync_huddles(&db, &company).await?;
            cio_api::huddles::send_huddle_reminders(&db, &company).await?;
            cio_api::huddles::sync_huddle_meeting_notes(&company).await?;
        }
        crate::core::SubCommand::SyncInterviews(_) => {
            let Context { db, company, .. } = context;
            cio_api::interviews::refresh_interviews(&db, &company).await?;
            cio_api::interviews::compile_packets(&db, &company).await?;
        }
        crate::core::SubCommand::SyncJournalClubs(_) => {
            let Context { db, company, .. } = context;
            cio_api::journal_clubs::refresh_db_journal_club_meetings(&db, &company).await?;
        }
        crate::core::SubCommand::SyncMailingLists(_) => {
            if std::env::var("MAILERLITE_ENABLED")
                .map(|v| v == "true")
                .unwrap_or(false)
            {
                let Context { db, .. } = context;

                crate::mailing_lists::sync_pending_mailing_list_subscribers(&db).await?;
                crate::mailing_lists::sync_pending_wait_list_subscribers(&db).await?;
            }
        }
        crate::core::SubCommand::SyncRecordedMeetings(_) => {
            let Context { db, company, .. } = context;
            cio_api::recorded_meetings::refresh_zoom_recorded_meetings(&db, &company).await?;
            cio_api::recorded_meetings::refresh_google_recorded_meetings(&db, &company).await?;
        }
        crate::core::SubCommand::SyncRepos(_) => {
            let Context {
                db,
                company,
                app_config,
                ..
            } = context;
            let app_config = app_config.read().unwrap().clone();

            let sync_result = cio_api::repos::sync_all_repo_settings(&db, &company, &app_config).await;
            let refresh_result = cio_api::repos::refresh_db_github_repos(&db, &company).await;

            if let Err(ref e) = sync_result {
                log::error!("Failed syncing repo settings {:?}", e);
            }

            if let Err(ref e) = refresh_result {
                log::error!("Failed refreshing GitHub db repos {:?}", e);
            }

            sync_result?;
            refresh_result?;
        }
        crate::core::SubCommand::SyncRFDs(_) => {
            let Context { db, company, .. } = &context;
            handlers_rfd::refresh_db_rfds(&context).await?;
            cio_api::rfd::drive::cleanup_rfd_pdfs(db, company).await?;
        }
        crate::core::SubCommand::SyncOther(_) => {
            let Context { company, .. } = context;
            cio_api::tailscale::cleanup_old_tailscale_devices(&company).await?;
            cio_api::tailscale::cleanup_old_tailscale_cloudflare_dns(&company).await?;
            cio_api::customers::sync_customer_meeting_notes(&company).await?;
        }
        crate::core::SubCommand::SyncShipments(_) => {
            let Context { db, company, .. } = context;
            let inbound_result = cio_api::shipments::refresh_inbound_shipments(&db, &company).await;
            let outbound_result = cio_api::shipments::refresh_outbound_shipments(&db, &company).await;

            if let Err(ref e) = inbound_result {
                log::error!("Failed to refresh inbound shipments {:?}", e);
            }

            if let Err(ref e) = outbound_result {
                log::error!("Failed to refresh outbound shipments {:?}", e);
            }

            inbound_result?;
            outbound_result?;
        }
        crate::core::SubCommand::SyncShorturls(_) => {
            let Context { db, company, .. } = context;
            cio_api::shorturls::refresh_shorturls(&db, &company).await?;
        }
        crate::core::SubCommand::SyncSwagInventory(_) => {
            let Context { db, company, .. } = context;
            cio_api::swag_inventory::refresh_swag_items(&db, &company).await?;
            cio_api::swag_inventory::refresh_swag_inventory_items(&db, &company).await?;
            cio_api::swag_inventory::refresh_barcode_scans(&db, &company).await?;
        }
        crate::core::SubCommand::SyncTravel(_) => {
            let Context { db, company, .. } = context;
            cio_api::travel::refresh_trip_actions(&db, &company).await?;
        }
        crate::core::SubCommand::SyncZoho(_) => {
            let Context { db, company, .. } = context;
            cio_api::zoho::refresh_leads(&db, &company).await?;
        }
=======
        job => crate::job::run_job_cmd(job, context.app).await?,
>>>>>>> a42c0eb2
    }

    if let Ok(mem) = SelfMemory::new() {
        log::info!("Memory at end of command run {:?}: {:?}", opts.subcmd, mem);
    }

    Ok(())
}<|MERGE_RESOLUTION|>--- conflicted
+++ resolved
@@ -162,170 +162,7 @@
             let mut buffer = File::create(spec_file)?;
             api.open_api().write(&mut buffer)?;
         }
-<<<<<<< HEAD
-        crate::core::SubCommand::SendRFDChangelog(_) => {
-            let Context { db, company, .. } = context;
-            cio_api::rfd::send_rfd_changelog(&db, &company).await?;
-        }
-        crate::core::SubCommand::SyncAnalytics(_) => {
-            let Context { db, company, .. } = context;
-            cio_api::analytics::refresh_analytics(&db, &company).await?;
-        }
-        crate::core::SubCommand::SyncAPITokens(_) => {
-            let Context { db, company, .. } = context;
-            cio_api::api_tokens::refresh_api_tokens(&db, &company).await?;
-        }
-        crate::core::SubCommand::SyncApplications(_) => {
-            let Context {
-                app_config,
-                db,
-                company,
-                ..
-            } = context;
-
-            // Do the new applicants.
-            let app_config = app_config.read().unwrap().clone();
-            cio_api::applicants::refresh_new_applicants_and_reviews(&db, &company, &app_config).await?;
-            cio_api::applicant_reviews::refresh_reviews(&db, &company).await?;
-
-            // Refresh DocuSign for the applicants.
-            cio_api::applicants::refresh_docusign_for_applicants(&db, &company, &app_config).await?;
-        }
-        crate::core::SubCommand::SyncAssetInventory(_) => {
-            let Context { db, company, .. } = context;
-            cio_api::asset_inventory::refresh_asset_items(&db, &company).await?;
-        }
-        crate::core::SubCommand::SyncCompanies(_) => {
-            let Context { db, .. } = context;
-            cio_api::companies::refresh_companies(&db).await?;
-        }
-        crate::core::SubCommand::SyncConfigs(_) => {
-            let Context {
-                app_config,
-                db,
-                company,
-                ..
-            } = context;
-            let config = app_config.read().unwrap().clone();
-            cio_api::configs::refresh_db_configs_and_airtable(&db, &company, &config).await?;
-        }
-        crate::core::SubCommand::SyncFinance(_) => {
-            let Context {
-                app_config,
-                db,
-                company,
-                ..
-            } = context;
-            let app_config = app_config.read().unwrap().clone();
-            cio_api::finance::refresh_all_finance(&db, &company, &app_config.finance).await?;
-        }
-        crate::core::SubCommand::SyncFunctions(_) => {
-            let Context { db, company, .. } = context;
-            cio_api::functions::refresh_functions(&db, &company).await?;
-        }
-        crate::core::SubCommand::SyncHuddles(_) => {
-            let Context { db, company, .. } = context;
-            cio_api::huddles::sync_changes_to_google_events(&db, &company).await?;
-            cio_api::huddles::sync_huddles(&db, &company).await?;
-            cio_api::huddles::send_huddle_reminders(&db, &company).await?;
-            cio_api::huddles::sync_huddle_meeting_notes(&company).await?;
-        }
-        crate::core::SubCommand::SyncInterviews(_) => {
-            let Context { db, company, .. } = context;
-            cio_api::interviews::refresh_interviews(&db, &company).await?;
-            cio_api::interviews::compile_packets(&db, &company).await?;
-        }
-        crate::core::SubCommand::SyncJournalClubs(_) => {
-            let Context { db, company, .. } = context;
-            cio_api::journal_clubs::refresh_db_journal_club_meetings(&db, &company).await?;
-        }
-        crate::core::SubCommand::SyncMailingLists(_) => {
-            if std::env::var("MAILERLITE_ENABLED")
-                .map(|v| v == "true")
-                .unwrap_or(false)
-            {
-                let Context { db, .. } = context;
-
-                crate::mailing_lists::sync_pending_mailing_list_subscribers(&db).await?;
-                crate::mailing_lists::sync_pending_wait_list_subscribers(&db).await?;
-            }
-        }
-        crate::core::SubCommand::SyncRecordedMeetings(_) => {
-            let Context { db, company, .. } = context;
-            cio_api::recorded_meetings::refresh_zoom_recorded_meetings(&db, &company).await?;
-            cio_api::recorded_meetings::refresh_google_recorded_meetings(&db, &company).await?;
-        }
-        crate::core::SubCommand::SyncRepos(_) => {
-            let Context {
-                db,
-                company,
-                app_config,
-                ..
-            } = context;
-            let app_config = app_config.read().unwrap().clone();
-
-            let sync_result = cio_api::repos::sync_all_repo_settings(&db, &company, &app_config).await;
-            let refresh_result = cio_api::repos::refresh_db_github_repos(&db, &company).await;
-
-            if let Err(ref e) = sync_result {
-                log::error!("Failed syncing repo settings {:?}", e);
-            }
-
-            if let Err(ref e) = refresh_result {
-                log::error!("Failed refreshing GitHub db repos {:?}", e);
-            }
-
-            sync_result?;
-            refresh_result?;
-        }
-        crate::core::SubCommand::SyncRFDs(_) => {
-            let Context { db, company, .. } = &context;
-            handlers_rfd::refresh_db_rfds(&context).await?;
-            cio_api::rfd::drive::cleanup_rfd_pdfs(db, company).await?;
-        }
-        crate::core::SubCommand::SyncOther(_) => {
-            let Context { company, .. } = context;
-            cio_api::tailscale::cleanup_old_tailscale_devices(&company).await?;
-            cio_api::tailscale::cleanup_old_tailscale_cloudflare_dns(&company).await?;
-            cio_api::customers::sync_customer_meeting_notes(&company).await?;
-        }
-        crate::core::SubCommand::SyncShipments(_) => {
-            let Context { db, company, .. } = context;
-            let inbound_result = cio_api::shipments::refresh_inbound_shipments(&db, &company).await;
-            let outbound_result = cio_api::shipments::refresh_outbound_shipments(&db, &company).await;
-
-            if let Err(ref e) = inbound_result {
-                log::error!("Failed to refresh inbound shipments {:?}", e);
-            }
-
-            if let Err(ref e) = outbound_result {
-                log::error!("Failed to refresh outbound shipments {:?}", e);
-            }
-
-            inbound_result?;
-            outbound_result?;
-        }
-        crate::core::SubCommand::SyncShorturls(_) => {
-            let Context { db, company, .. } = context;
-            cio_api::shorturls::refresh_shorturls(&db, &company).await?;
-        }
-        crate::core::SubCommand::SyncSwagInventory(_) => {
-            let Context { db, company, .. } = context;
-            cio_api::swag_inventory::refresh_swag_items(&db, &company).await?;
-            cio_api::swag_inventory::refresh_swag_inventory_items(&db, &company).await?;
-            cio_api::swag_inventory::refresh_barcode_scans(&db, &company).await?;
-        }
-        crate::core::SubCommand::SyncTravel(_) => {
-            let Context { db, company, .. } = context;
-            cio_api::travel::refresh_trip_actions(&db, &company).await?;
-        }
-        crate::core::SubCommand::SyncZoho(_) => {
-            let Context { db, company, .. } = context;
-            cio_api::zoho::refresh_leads(&db, &company).await?;
-        }
-=======
         job => crate::job::run_job_cmd(job, context.app).await?,
->>>>>>> a42c0eb2
     }
 
     if let Ok(mem) = SelfMemory::new() {
