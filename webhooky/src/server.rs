--- conflicted
+++ resolved
@@ -1002,15 +1002,9 @@
     rqctx: Arc<RequestContext<Context>>,
     _auth: BearerAudit<GlobalToken>,
     body_param: TypedBody<ApplicationFileUploadData>,
-<<<<<<< HEAD
-) -> Result<HttpResponseOk<HashMap<String, String>>, HttpError> {
+) -> Result<HttpResponseHeaders<HttpResponseOk<HashMap<String, String>>, HttpError>>> {
     let body = body_param.into_inner();
     let mut txn = start_sentry_http_transaction(rqctx.clone(), Some(&body)).await;
-=======
-) -> Result<HttpResponseHeaders<HttpResponseOk<HashMap<String, String>>>, HttpError> {
-    let mut txn =
-        start_sentry_http_transaction(rqctx.clone(), Some(TypedOrUntypedBody::TypedBody(body_param.clone()))).await;
->>>>>>> 5df3014e
 
     // Check the origin header. In the future this may be upgraded to a hard failure
     let origin_access = crate::cors::get_cors_origin_header(rqctx.clone(), &["https://apply.oxide.computer"]).await;
