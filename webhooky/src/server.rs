--- conflicted
+++ resolved
@@ -264,11 +264,7 @@
             .every(12.hours())
             .run(enclose! { (server_context) move || create_do_job_fn(server_context.clone(), "sync-journal-clubs")});
         scheduler
-<<<<<<< HEAD
-            .every(20.hours())
-=======
             .every(9.hours())
->>>>>>> bc2ab661
             .run(enclose! { (server_context) move || create_do_job_fn(server_context.clone(), "sync-mailing-lists")});
         scheduler
             .every(18.hours())
@@ -294,12 +290,6 @@
         scheduler
             .every(5.hours())
             .run(enclose! { (server_context) move || create_do_job_fn(server_context.clone(), "sync-travel")});
-<<<<<<< HEAD
-        scheduler
-            .every(15.minutes())
-            .run(enclose! { (server_context) move || create_do_job_fn(server_context.clone(), "sync-zoho")});
-=======
->>>>>>> bc2ab661
         scheduler
             .every(5.minutes())
             .run(|| async { crate::health::scheduler_health_check() });
