--- conflicted
+++ resolved
@@ -622,27 +622,18 @@
     }
 
     // Get the row from airtable.
-<<<<<<< HEAD
-    let mut cert = Certificate::get_from_airtable(&event.record_id, &api_context.db, event.cio_company_id).await?;
-
-    let company = cert.company(&api_context.db).await?;
+    let mut cert = Certificate::get_from_airtable(&event.record_id, &api_context.app.db, event.cio_company_id).await?;
+
+    let company = cert.company(&api_context.app.db).await?;
     let storage = company.cert_storage().await?;
 
     // Renew the cert.
-    cert.renew(&api_context.db, &company, &storage).await.map_err(|err| {
-        log::error!("Failed to complete requested renewal for {}", cert.domain);
-        err
-    })?;
-=======
-    let cert = Certificate::get_from_airtable(&event.record_id, &api_context.app.db, event.cio_company_id).await?;
-
-    let company = cert.company(&api_context.app.db).await?;
-
-    let github = company.authenticate_github()?;
-
-    // Renew the cert.
-    cert.renew(&api_context.app.db, &github, &company).await?;
->>>>>>> a42c0eb2
+    cert.renew(&api_context.app.db, &company, &storage)
+        .await
+        .map_err(|err| {
+            log::error!("Failed to complete requested renewal for {}", cert.domain);
+            err
+        })?;
 
     Ok(())
 }
