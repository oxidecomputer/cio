--- conflicted
+++ resolved
@@ -366,11 +366,7 @@
     event: GitHubWebhook,
     company: &Company,
 ) -> Result<String> {
-<<<<<<< HEAD
-    info!("[rfd.push] Remaining stack size: {:?}", stacker::remaining_stack(),);
-=======
     info!("[rfd.push] Remaining stack size: {:?}", stacker::remaining_stack());
->>>>>>> f0a5ba02
 
     let db = &api_context.db;
 
