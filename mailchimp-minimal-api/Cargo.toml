[package]
name = "mailchimp-minimal-api"
version = "0.1.0"
edition = "2021"

# See more keys and their definitions at https://doc.rust-lang.org/cargo/reference/manifest.html

[dependencies]
reqwest = {version="0.11.11", default-features = false, features = ["json", "rustls-tls"]}
<<<<<<< HEAD
schemars = {version = "0.8.8", features = ["chrono", "uuid"]}
=======
schemars = {version = "0.8", features = ["chrono", "uuid"]}
>>>>>>> c32953e7
serde = {version = "1.0.131", features = ["derive"]}
chrono = {version = "0.4.19", features = ["serde"]}
base64 = "0.13.0"
http = "0.2.5"
urlencoding = "2.1.0"
url = "2.2.2"
serde_json = "1.0.73"

[dev-dependencies]
tokio = {version = "1", features = ["full"]}<|MERGE_RESOLUTION|>--- conflicted
+++ resolved
@@ -7,11 +7,7 @@
 
 [dependencies]
 reqwest = {version="0.11.11", default-features = false, features = ["json", "rustls-tls"]}
-<<<<<<< HEAD
-schemars = {version = "0.8.8", features = ["chrono", "uuid"]}
-=======
 schemars = {version = "0.8", features = ["chrono", "uuid"]}
->>>>>>> c32953e7
 serde = {version = "1.0.131", features = ["derive"]}
 chrono = {version = "0.4.19", features = ["serde"]}
 base64 = "0.13.0"
