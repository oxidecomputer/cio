--- conflicted
+++ resolved
@@ -16,7 +16,7 @@
 acme-lib = "^0.8.0"
 airtable-api = { path = "../airtable" }
 anyhow = "1"
-async-bb8-diesel = { git = "https://github.com/oxidecomputer/async-bb8-diesel" }
+async-bb8-diesel = { git = "https://github.com/oxidecomputer/async-bb8-diesel", rev = "be3d9bc" }
 async-trait = "^0.1.53"
 barcoders = { version = "1.0.2", features = ["image", "ascii", "svg", "json"]}
 base64 = "^0.13"
@@ -85,21 +85,11 @@
 sentry = { version = "^0.27.0", default-features = false, features = ["anyhow", "log", "backtrace", "panic", "contexts", "tracing", "rustls"] }
 serde = { version = "1.0", features = ["derive"] }
 serde_json = "1.0"
-<<<<<<< HEAD
 sf-client = { path = "../../sf-client" }
-sheets = "^0.4.0"
-#sheets = { path = "../../third-party-api-clients/google/sheets" }
-shippo = "^0.1.29"
-#shippo = { path = "../shippo" }
-shipbob = "^0.1.4"
-slack-chat-api = "^0.1.16"
-#slack-chat-api = { path = "../slack" }
-=======
 sheets = "0.7.0-rc.1"
 shippo = { path = "../shippo" }
 shipbob = "0.7.0-rc.1"
 slack-chat-api = { path = "../slack" }
->>>>>>> 0b19c99d
 sodiumoxide = "^0.2.7"
 stacker = "0.1.14"
 steno = { git = "https://github.com/oxidecomputer/steno", branch = "main" }
