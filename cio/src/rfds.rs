#![allow(clippy::from_over_into)]

use anyhow::{anyhow, bail, Result};
use async_bb8_diesel::AsyncRunQueryDsl;
use async_trait::async_trait;
use chrono::{DateTime, Utc};
use macros::db;
use partial_struct::partial;
use regex::Regex;
use schemars::JsonSchema;
use serde::{Deserialize, Serialize};

use crate::{
    airtable::AIRTABLE_RFD_TABLE,
    companies::Company,
    core::{GitHubPullRequest, UpdateAirtableRecord},
    rfd::{GitHubRFDBranch, GitHubRFDReadmeLocation, GitHubRFDRepo, GitHubRFDUpdate, RFDContent},
    schema::rfds as r_f_ds,
    schema::rfds,
    utils::truncate,
};

/// The data type for an RFD.
#[partial(RFDIndexEntry, with(Queryable), without(Insertable, AsChangeset))]
#[partial(RFDEntry)]
#[db {
    target_struct = "NewRFD",
    new_struct_name = "RFD",
    airtable_base = "roadmap",
    airtable_table = "AIRTABLE_RFD_TABLE",
    match_on = {
        "number" = "i32",
    }
}]
#[derive(Debug, Insertable, AsChangeset, PartialEq, Clone, JsonSchema, Deserialize, Serialize)]
#[diesel(table_name = rfds)]
pub struct NewRFD {
    // TODO: remove this alias when we update https://github.com/oxidecomputer/rfd/blob/master/.helpers/rfd.csv
    // When you do this you need to update src/components/images.js in the rfd repo as well.
    // those are the only two things remaining that parse the CSV directly.
    #[serde(alias = "num")]
    pub number: i32,
    /// (generated) number_string is the long version of the number with leading zeros
    #[serde(default, skip_serializing_if = "String::is_empty")]
    pub number_string: String,
    pub title: String,
    /// (generated) name is a combination of number and title.
    #[serde(default, skip_serializing_if = "String::is_empty")]
    pub name: String,
    pub state: String,
    /// link is the canonical link to the source.
    pub link: String,
    /// (generated) short_link is the generated link in the form of https://{number}.rfd.oxide.computer
    #[serde(default, skip_serializing_if = "String::is_empty")]
    pub short_link: String,
    /// (generated) rendered_link is the link to the rfd in the rendered html website in the form of
    /// https://rfd.shared.oxide.computer/rfd/{{number_string}}
    #[serde(default, skip_serializing_if = "String::is_empty")]
    pub rendered_link: String,
    #[serde(default, skip_serializing_if = "String::is_empty")]
    pub discussion: String,
    #[serde(default, skip_serializing_if = "String::is_empty")]
    pub authors: String,
    #[serde(default, skip_serializing_if = "String::is_empty")]
    #[partial(RFDIndexEntry(skip))]
    pub html: String,
    #[serde(default, skip_serializing_if = "String::is_empty")]
    #[partial(RFDIndexEntry(skip))]
    pub content: String,
    /// sha is the SHA of the last commit that modified the file
    #[serde(default, skip_serializing_if = "String::is_empty")]
    pub sha: String,
    /// commit_date is the date of the last commit that modified the file
    #[serde(default = "Utc::now")]
    pub commit_date: DateTime<Utc>,
    /// milestones only exist in Airtable
    #[serde(default, skip_serializing_if = "Vec::is_empty")]
    pub milestones: Vec<String>,
    /// relevant_components only exist in Airtable
    #[serde(default, skip_serializing_if = "Vec::is_empty")]
    pub relevant_components: Vec<String>,
    #[serde(default, skip_serializing_if = "String::is_empty")]
    #[partial(RFDIndexEntry(skip))]
    #[partial(RFDEntry(skip))]
    pub pdf_link_github: String,
    #[serde(default, skip_serializing_if = "String::is_empty")]
    #[partial(RFDIndexEntry(skip))]
    #[partial(RFDEntry(skip))]
    pub pdf_link_google_drive: String,
    /// The CIO company ID.
    #[serde(default)]
    #[partial(RFDIndexEntry(skip))]
    #[partial(RFDEntry(skip))]
    pub cio_company_id: i32,
}

pub struct RemoteRFD {
    pub rfd: NewRFD,
    pub location: GitHubRFDReadmeLocation,
}

impl NewRFD {
    /// We want to fetch the most up to date representation of this RFD as we can at this point in
    /// time. This RFD may or may not already have a version in our internal database, and may or
    /// may not exist in GitHub. If the RFD does not exist in the internal database then we set a
    /// number of default fields and use the data from GitHub only. If the RFD does not exist in
    /// GitHub, then this will fail as we are effectively not getting any new data.
    ///
    /// This function will return both the old RFD (representing our internal state) as well as the
    /// new merged/updated version.
    pub async fn new_from_update(company: &Company, update: &GitHubRFDUpdate) -> Result<RemoteRFD> {
        let github = update.client();

        // If we can not find a remote file from GitHub then we abandon here.
        let readme = update.branch.get_readme_contents(&update.number).await?;

        // Parse the RFD title from the contents.
        let title = readme.content.get_title().trim().to_string();
        let name = NewRFD::generate_name(update.number.into(), &title);

        // Parse the discussion from the contents.
        let discussion = readme.content.get_discussion();

        let html = readme.content.to_html(&update.number, &update.branch).await?.0;

        // TODO: Unsure if this should actually be an error, but this mirrors the previous logic
        if html.trim().is_empty() {
            bail!("Generated RFD has empty content")
        }

        // Get the commit date.
        let commits = github
            .repos()
            .list_commits(
                &update.branch.owner,
                &update.branch.repo,
                &update.branch.branch,
                &update.number.repo_directory(),
                "",
                None,
                None,
                0,
                0,
            )
            .await?;

        let latest_commit = commits.get(0).ok_or_else(|| {
            anyhow!(
                "RFD {} on {} does not have any commits",
                update.number,
                update.branch.branch
            )
        })?;
        let commit_date = latest_commit
            .commit
            .committer
            .as_ref()
            .ok_or_else(|| {
                anyhow!(
                    "RFD {} on {} ({}) does not have a commit date",
                    update.number,
                    update.branch.branch,
                    latest_commit.sha
                )
            })?
            .date
            .parse()?;

        Ok(RemoteRFD {
            rfd: NewRFD {
                number: update.number.into(),
                number_string: update.number.as_number_string(),
                title,
                name,
                state: readme.content.get_state(),
                link: readme.link,
                short_link: NewRFD::generate_short_link(update.number.into()),
                rendered_link: NewRFD::generate_rendered_link(&update.number.as_number_string()),
                discussion,
                authors: readme.content.get_authors(),

                html,
                content: readme.content.raw().to_string(),

                sha: readme.sha,
                commit_date,

                // Only exists in Airtable,
                milestones: Default::default(),
                // Only exists in Airtable,
                relevant_components: Default::default(),

                // PDF links are purposefully blanked out so that they do not point at an invalid file
                // while new PDFs are generated
                pdf_link_github: Default::default(),
                pdf_link_google_drive: Default::default(),
                cio_company_id: company.id,
            },
            location: readme.location,
        })
    }

    pub fn generate_number_string(number: i32) -> String {
        // Add leading zeros to the number for the number_string.
        let mut number_string = number.to_string();
        while number_string.len() < 4 {
            number_string = format!("0{}", number_string);
        }

        number_string
    }

    pub fn generate_name(number: i32, title: &str) -> String {
        format!("RFD {} {}", number, title)
    }

    pub fn generate_short_link(number: i32) -> String {
        format!("https://{}.rfd.oxide.computer", number)
    }

    pub fn generate_rendered_link(number_string: &str) -> String {
        format!("https://rfd.shared.oxide.computer/rfd/{}", number_string)
    }

    pub fn get_authors(content: &str, is_markdown: bool) -> Result<String> {
        if is_markdown {
            // TODO: make work w asciidoc.
            let re = Regex::new(r"(?m)(^authors.*$)")?;
            match re.find(content) {
                Some(v) => return Ok(v.as_str().replace("authors:", "").trim().to_string()),
                None => return Ok(Default::default()),
            }
        }

        // We must have asciidoc content.
        // We want to find the line under the first "=" line (which is the title), authors is under
        // that.
        let re = Regex::new(r"(?m:^=.*$)[\n\r](?m)(.*$)")?;
        match re.find(content) {
            Some(v) => {
                let val = v.as_str().trim().to_string();
                let parts: Vec<&str> = val.split('\n').collect();
                if parts.len() < 2 {
                    Ok(Default::default())
                } else {
                    let mut authors = parts[1].to_string();
                    if authors == "{authors}" {
                        // Do the traditional check.
                        let re = Regex::new(r"(?m)(^:authors.*$)")?;
                        if let Some(v) = re.find(content) {
                            authors = v.as_str().replace(":authors:", "").trim().to_string();
                        }
                    }
                    Ok(authors)
                }
            }
            None => Ok(Default::default()),
        }
    }
}

impl RFD {
<<<<<<< HEAD
=======
    pub async fn get_html(
        &self,
        github: &octorust::Client,
        owner: &str,
        repo: &str,
        branch: &str,
        is_markdown: bool,
    ) -> Result<String> {
        let html: String = if is_markdown {
            // Parse the markdown.
            parse_markdown(&self.content)
        } else {
            // Parse the acsiidoc.
            self.parse_asciidoc(github, owner, repo, branch).await?
        };

        clean_rfd_html_links(&html, &self.number_string)
    }

    pub async fn parse_asciidoc(
        &self,
        github: &octorust::Client,
        owner: &str,
        repo: &str,
        branch: &str,
    ) -> Result<String> {
        info!(
            "[asciidoc] Parsing asciidoc file {} / {} / {}",
            self.id, self.number, branch
        );

        let dir = format!("rfd/{}", self.number_string);

        // Create the temporary directory.
        let mut path = env::temp_dir();
        path.push(&format!("asciidoc-{}-temp/", self.number_string));
        let pparent = path.clone();
        let parent = pparent.as_path().to_str().unwrap().trim_end_matches('/').to_string();
        path.push(&format!("contents-{}.adoc", self.number_string));

        // Write the contents to a temporary file.
        write_file(&path, clean_quotes(&self.content).as_bytes()).await?;

        info!(
            "[asciidoc] Wrote file to temp dir {} / {} / {}",
            self.id, self.number, branch
        );

        // If the file contains inline images, we need to save those images locally.
        // TODO: we don't need to save all the images, only the inline ones, clean this up
        // eventually.
        if self.content.contains("[opts=inline]") {
            let images = get_images_in_branch(github, owner, repo, &dir, branch).await?;
            for image in images {
                // Save the image to our temporary directory.
                let image_path = format!("{}/{}", parent, image.path.replace(&dir, "").trim_start_matches('/'));

                write_file(&PathBuf::from(image_path), &decode_base64(&image.content)).await?;

                info!(
                    "[asciidoc] Wrote embedded image to temp dir {} / {} / {}",
                    self.id, self.number, branch
                );
            }
        }

        let cmd_output = tokio::task::spawn_blocking(enclose! { (parent, path) move || {
            info!("[asciidoc] Shelling out to asciidoctor {} / {:?}", parent, path);
            let out = Command::new("asciidoctor")
                .current_dir(&parent)
                .args(&["-o", "-", "--no-header-footer", path.to_str().unwrap()])
                .output();

            match &out {
                Ok(_) => info!("[asciidoc] Command succeeded {} / {:?}", parent, path),
                Err(err) => info!("[asciidoc] Command failed: {} {} / {:?}", err, parent, path)
            };

            out
        }})
        .await??;

        info!(
            "[asciidoc] Completed asciidoc rendering {} / {} / {}",
            self.id, self.number, branch
        );

        let result = if cmd_output.status.success() {
            from_utf8(&cmd_output.stdout)?
        } else {
            bail!(
                "[rfds] running asciidoctor failed: {} {}",
                from_utf8(&cmd_output.stdout)?,
                from_utf8(&cmd_output.stderr)?
            );
        };

        // Delete the parent directory.
        let pdir = Path::new(&parent);
        if pdir.exists() && pdir.is_dir() {
            fs::remove_dir_all(pdir).await?;
        }

        info!(
            "[asciidoc] Finished cleanup and returning {} / {} / {}",
            self.id, self.number, branch
        );

        Ok(result.to_string())
    }

>>>>>>> b5ca15fa
    /// Get a changelog for the RFD.
    pub async fn get_weekly_changelog(
        &self,
        github: &octorust::Client,
        since: DateTime<Utc>,
        company: &Company,
    ) -> Result<String> {
        let owner = &company.github_org;
        let repo = "rfd";
        let r = github.repos().get(owner, repo).await?;
        let mut changelog = String::new();

        let mut branch = self.number_string.to_string();
        if self.link.contains(&format!("/{}/", r.default_branch)) {
            branch = r.default_branch.to_string();
        }

        // Get the commits from the last seven days to the file.
        let commits = match github
            .repos()
            .list_all_commits(
                owner,
                repo,
                &branch,
                &format!("/rfd/{}/", self.number_string),
                "",
                Some(since),
                None,
            )
            .await
        {
            Ok(v) => v,
            Err(_) => {
                // Ignore the error and create an empty list.
                vec![]
            }
        };

        for commit in commits {
            let message: Vec<&str> = commit.commit.message.lines().collect();
            if !message.is_empty() {
                if let Some(author) = commit.author {
                    changelog += &format!(
                        "\t- \"{}\" by @{}\n\t\thttps://github.com/oxidecomputer/rfd/commit/{}\n",
                        message[0], author.login, commit.sha
                    );
                } else {
                    changelog += &format!(
                        "\t- \"{}\"\n\t\thttps://github.com/oxidecomputer/rfd/commit/{}\n",
                        message[0], commit.sha
                    );
                }
            }
        }

        Ok(changelog)
    }

    /// Get the filename for the PDF of the RFD.
    pub fn get_pdf_filename(&self) -> String {
        format!(
            "RFD {} {}.pdf",
            self.number_string,
            self.title.replace('/', "-").replace('\'', "").replace(':', "").trim()
        )
    }

    /// Update an RFDs state.
    pub fn update_state(&mut self, state: &str) -> Result<()> {
        let mut content = RFDContent::new(&self.content)?;
        content.update_state(state);

        self.content = content.into_inner();
        self.state = state.to_string();

        Ok(())
    }

    /// Update an RFDs discussion link.
    pub fn update_discussion(&mut self, link: &str) -> Result<()> {
        let mut content = RFDContent::new(&self.content)?;
        content.update_discussion_link(link);

        self.content = content.into_inner();
        self.discussion = link.to_string();

        Ok(())
    }

    /// Update the pull request information for an RFD.
    pub async fn update_pull_request(
        &self,
        github: &octorust::Client,
        company: &Company,
        pull_request: &GitHubPullRequest,
    ) -> Result<()> {
        let owner = company.github_org.to_string();
        let repo = "rfd";

        // Let's make sure the title of the pull request is what it should be.
        // The pull request title should be equal to the name of the pull request.
        if self.name != pull_request.title {
            // Get the current set of settings for the pull request.
            // We do this because we want to keep the current state for body.
            let pull = github.pulls().get(&owner, repo, pull_request.number).await?;

            // Update the title of the pull request.
            match github
                .pulls()
                .update(
                    &owner,
                    repo,
                    pull_request.number,
                    &octorust::types::PullsUpdateRequest {
                        title: self.name.to_string(),
                        body: pull.body.to_string(),
                        base: "".to_string(),
                        maintainer_can_modify: None,
                        state: None,
                    },
                )
                .await
            {
                Ok(_) => (),
                Err(e) => {
                    return Err(anyhow!(
                        "unable to update title of pull request from `{}` to `{}` for pr#{}: {}",
                        pull_request.title,
                        self.name,
                        pull_request.number,
                        e,
                    ));
                }
            }
        }

        // Update the labels for the pull request.
        let mut labels: Vec<String> = Default::default();
        if self.state == "discussion" {
            labels.push(":thought_balloon: discussion".to_string());
        } else if self.state == "ideation" {
            labels.push(":hatching_chick: ideation".to_string());
        }
        github
            .issues()
            .add_labels(
                &owner,
                repo,
                pull_request.number,
                &octorust::types::IssuesAddLabelsRequestOneOf::StringVector(labels),
            )
            .await?;

        Ok(())
    }

    pub fn content(&self) -> Result<RFDContent> {
        RFDContent::new(&self.content)
    }

    pub async fn branch(&self, company: &Company) -> Result<GitHubRFDBranch> {
        let repo = GitHubRFDRepo::new(company).await?;

        let branch = if self.link.contains(&format!("/{}/", repo.default_branch)) {
            repo.default_branch.clone()
        } else {
            self.number_string.clone()
        };

        Ok(repo.branch(branch))
    }

    pub async fn create_sync(&self, company: &Company) -> Result<GitHubRFDUpdate> {
        let update = GitHubRFDUpdate {
            number: self.number.into(),
            branch: self.branch(company).await?,
        };

        Ok(update)
    }
}

/// Implement updating the Airtable record for an RFD.
#[async_trait]
impl UpdateAirtableRecord<RFD> for RFD {
    async fn update_airtable_record(&mut self, record: RFD) -> Result<()> {
        // Set the Link to People from the original so it stays intact.
        self.milestones = record.milestones.clone();
        self.relevant_components = record.relevant_components;
        // Airtable can only hold 100,000 chars. IDK which one is that long but LOL
        // https://community.airtable.com/t/what-is-the-long-text-character-limit/1780
        self.content = truncate(&self.content, 100000);
        self.html = truncate(&self.html, 100000);

        Ok(())
    }
}

<<<<<<< HEAD
// #[cfg(test)]
// mod tests {
//     use crate::{
//         companies::Company,
//         db::Database,
//         rfds::{clean_rfd_html_links, send_rfd_changelog, update_discussion_link, update_state, NewRFD},
//     };

//     #[ignore]
//     #[tokio::test(flavor = "multi_thread")]
//     async fn test_monday_cron_rfds_changelog() {
//         crate::utils::setup_logger();

//         // Initialize our database.
//         let db = Database::new().await;

//         // Get the company id for Oxide.
//         // TODO: split this out per company.
//         let oxide = Company::get_from_db(&db, "Oxide".to_string()).await.unwrap();

//         send_rfd_changelog(&db, &oxide).await.unwrap();
//     }

//     #[test]
//     fn test_clean_rfd_html_links() {
//         crate::utils::setup_logger();

//         let content = r#"https://3.rfd.oxide.computer
//         https://41.rfd.oxide.computer
//         https://543.rfd.oxide.computer#-some-link
//         https://3245.rfd.oxide.computer/things
//         https://3265.rfd.oxide.computer/things
//         <img src="things.png" \>
//         <a href="\#_principles">
//         <object data="thing.svg">
//         <object type="image/svg+xml" data="thing.svg">
//         <a href="\#things" \>
//         link:thing.html[Our thing]
//         link:http://example.com[our example]"#;

//         let cleaned = clean_rfd_html_links(content, "0032").unwrap();

//         let expected = r#"https://rfd.shared.oxide.computer/rfd/0003
//         https://rfd.shared.oxide.computer/rfd/0041
//         https://rfd.shared.oxide.computer/rfd/0543#-some-link
//         https://rfd.shared.oxide.computer/rfd/3245/things
//         https://rfd.shared.oxide.computer/rfd/3265/things
//         <img src="/static/images/0032/things.png" \>
//         <a href="/rfd/0032#_principles">
//         <object data="/static/images/0032/thing.svg">
//         <object type="image/svg+xml" data="/static/images/0032/thing.svg">
//         <a href="/rfd/0032#things" \>
//         link:https://0032.rfd.oxide.computer/thing.html[Our thing]
//         link:http://example.com[our example]"#;

//         assert_eq!(expected, cleaned);
//     }

//     #[test]
//     fn test_get_authors() {
//         crate::utils::setup_logger();

//         let mut content = r#"sdfsdf
// sdfsdf
// authors: things, joe
// dsfsdf
// sdf
// authors: nope"#;
//         let mut authors = NewRFD::get_authors(content, true).unwrap();
//         let mut expected = "things, joe".to_string();
//         assert_eq!(expected, authors);

//         content = r#"sdfsdf
// = sdfgsdfgsdfg
// things, joe
// dsfsdf
// sdf
// :authors: nope"#;
//         authors = NewRFD::get_authors(content, true).unwrap();
//         expected = "".to_string();
//         assert_eq!(expected, authors);

//         content = r#"sdfsdf
// = sdfgsdfgsdfg
// things <things@email.com>, joe <joe@email.com>
// dsfsdf
// sdf
// authors: nope"#;
//         authors = NewRFD::get_authors(content, false).unwrap();
//         expected = r#"things <things@email.com>, joe <joe@email.com>"#.to_string();
//         assert_eq!(expected, authors);

//         content = r#":authors: Jess <jess@thing.com>

// = sdfgsdfgsdfg
// {authors}
// dsfsdf
// sdf"#;
//         authors = NewRFD::get_authors(content, false).unwrap();
//         expected = r#"Jess <jess@thing.com>"#.to_string();
//         assert_eq!(expected, authors);
//     }

//     #[test]
//     fn test_get_state() {
//         crate::utils::setup_logger();

//         let mut content = r#"sdfsdf
// sdfsdf
// state: discussion
// dsfsdf
// sdf
// authors: nope"#;
//         let mut state = NewRFD::get_state(content).unwrap();
//         let mut expected = "discussion".to_string();
//         assert_eq!(expected, state);

//         content = r#"sdfsdf
// = sdfgsdfgsdfg
// :state: prediscussion
// dsfsdf
// sdf
// :state: nope"#;
//         state = NewRFD::get_state(content).unwrap();
//         expected = "prediscussion".to_string();
//         assert_eq!(expected, state);
//     }

//     #[test]
//     fn test_get_discussion() {
//         crate::utils::setup_logger();

//         let mut content = r#"sdfsdf
// sdfsdf
// discussion: https://github.com/oxidecomputer/rfd/pulls/1
// dsfsdf
// sdf
// authors: nope"#;
//         let mut discussion = NewRFD::get_discussion(content).unwrap();
//         let expected = "https://github.com/oxidecomputer/rfd/pulls/1".to_string();
//         assert_eq!(expected, discussion);

//         content = r#"sdfsdf
// = sdfgsdfgsdfg
// :discussion: https://github.com/oxidecomputer/rfd/pulls/1
// dsfsdf
// sdf
// :discussion: nope"#;
//         discussion = NewRFD::get_discussion(content).unwrap();
//         assert_eq!(expected, discussion);
//     }

//     #[test]
//     fn test_update_discussion_link() {
//         crate::utils::setup_logger();

//         let link = "https://github.com/oxidecomputer/rfd/pulls/2019";
//         let mut content = r#"sdfsdf
// sdfsdf
// discussion:   https://github.com/oxidecomputer/rfd/pulls/1
// dsfsdf
// sdf
// authors: nope"#;
//         let mut result = update_discussion_link(content, link, true);
//         let mut expected = r#"sdfsdf
// sdfsdf
// discussion: https://github.com/oxidecomputer/rfd/pulls/2019
// dsfsdf
// sdf
// authors: nope"#;
//         assert_eq!(expected, result);

//         content = r#"sdfsdf
// = sdfgsd
// discussion: fgsdfg
// :discussion: https://github.com/oxidecomputer/rfd/pulls/1
// dsfsdf
// sdf
// :discussion: nope"#;
//         result = update_discussion_link(content, link, false);
//         expected = r#"sdfsdf
// = sdfgsd
// discussion: fgsdfg
// :discussion: https://github.com/oxidecomputer/rfd/pulls/2019
// dsfsdf
// sdf
// :discussion: nope"#;
//         assert_eq!(expected, result);

//         content = r#"sdfsdf
// = sdfgsd
// discussion: fgsdfg
// :discussion:
// dsfsdf
// sdf
// :discussion: nope"#;
//         result = update_discussion_link(content, link, false);
//         expected = r#"sdfsdf
// = sdfgsd
// discussion: fgsdfg
// :discussion: https://github.com/oxidecomputer/rfd/pulls/2019
// dsfsdf
// sdf
// :discussion: nope"#;
//         assert_eq!(expected, result);
//     }

//     #[test]
//     fn test_update_state() {
//         crate::utils::setup_logger();

//         let state = "discussion";
//         let mut content = r#"sdfsdf
// sdfsdf
// state:   sdfsdfsdf
// dsfsdf
// sdf
// authors: nope"#;
//         let mut result = update_state(content, state, true).unwrap();
//         let mut expected = r#"sdfsdf
// sdfsdf
// state: discussion
// dsfsdf
// sdf
// authors: nope"#;
//         assert_eq!(expected, result);

//         content = r#"sdfsdf
// = sdfgsd
// state: fgsdfg
// :state: prediscussion
// dsfsdf
// sdf
// :state: nope"#;
//         result = update_state(content, state, false).unwrap();
//         expected = r#"sdfsdf
// = sdfgsd
// state: fgsdfg
// :state: discussion
// dsfsdf
// sdf
// :state: nope"#;
//         assert_eq!(expected, result);

//         content = r#"sdfsdf
// = sdfgsd
// state: fgsdfg
// :state:
// dsfsdf
// sdf
// :state: nope"#;
//         result = update_state(content, state, false).unwrap();
//         expected = r#"sdfsdf
// = sdfgsd
// state: fgsdfg
// :state: discussion
// dsfsdf
// sdf
// :state: nope"#;
//         assert_eq!(expected, result);
//     }

//     #[test]
//     fn test_get_title() {
//         crate::utils::setup_logger();

//         let mut content = r#"things
// # RFD 43 Identity and Access Management (IAM)
// sdfsdf
// title: https://github.com/oxidecomputer/rfd/pulls/1
// dsfsdf
// sdf
// authors: nope"#;
//         let mut title = NewRFD::get_title(content).unwrap();
//         let expected = "Identity and Access Management (IAM)".to_string();
//         assert_eq!(expected, title);

//         content = r#"sdfsdf
// = RFD 43 Identity and Access Management (IAM)
// :title: https://github.com/oxidecomputer/rfd/pulls/1
// dsfsdf
// = RFD 53 Bye
// sdf
// :title: nope"#;
//         title = NewRFD::get_title(content).unwrap();
//         assert_eq!(expected, title);

//         // Add a test to show what happens for rfd 31 where there is no "RFD" in
//         // the title.
//         content = r#"sdfsdf
// = Identity and Access Management (IAM)
// :title: https://github.com/oxidecomputer/rfd/pulls/1
// dsfsdf
// sdf
// :title: nope"#;
//         title = NewRFD::get_title(content).unwrap();
//         assert_eq!(expected, title);
//     }
// }
=======
/// Get the RFDs from the rfd GitHub repo.
pub async fn get_rfds_from_repo(github: &octorust::Client, company: &Company) -> Result<BTreeMap<i32, NewRFD>> {
    let owner = &company.github_org;
    let repo = "rfd";
    let r = github.repos().get(owner, repo).await?;

    // Get the contents of the .helpers/rfd.csv file.
    let (rfd_csv_content, _) =
        get_file_content_from_repo(github, owner, repo, &r.default_branch, "/.helpers/rfd.csv").await?;
    let rfd_csv_string = from_utf8(&rfd_csv_content)?;

    // Create the csv reader.
    let mut csv_reader = ReaderBuilder::new()
        .delimiter(b',')
        .has_headers(true)
        .from_reader(rfd_csv_string.as_bytes());

    // Create the BTreeMap of RFDs.
    let mut rfds: BTreeMap<i32, NewRFD> = Default::default();
    for r in csv_reader.deserialize() {
        let mut rfd: NewRFD = r?;

        // TODO: this whole thing is a mess jessfraz needs to cleanup
        rfd.number_string = NewRFD::generate_number_string(rfd.number);
        rfd.name = NewRFD::generate_name(rfd.number, &rfd.title);
        rfd.cio_company_id = company.id;

        // Add this to our BTreeMap.
        rfds.insert(rfd.number, rfd);
    }

    Ok(rfds)
}

/// Try to get the markdown or asciidoc contents from the repo.
pub async fn get_rfd_contents_from_repo(
    github: &octorust::Client,
    _owner: &str,
    _repo: &str,
    branch: &str,
    dir: &str,
    company: &Company,
) -> Result<(String, bool, String)> {
    info!("[rfd.contents] Enter {} / {}", _repo, branch);

    #[cfg(debug_assertions)]
    {
        info!(
            "[rfd.contents] Remaining stack size: {:?} {} / {}",
            stacker::remaining_stack(),
            _repo,
            branch
        );
    }

    let owner = &company.github_org;
    let repo = "rfd";
    let r = github.repos().get(owner, repo).await?;

    info!("[rfd.contents] Fetched full repo {} / {}", repo, branch);

    let mut is_markdown = false;
    let decoded: String;
    let sha: String;

    // Get the contents of the file.
    let path = format!("{}/README.adoc", dir);

    let content_file = github.repos().get_content_file(owner, repo, &path, branch).await;

    info!(
        "[rfd.contents] Retrieved asciidoc README from GitHub {} / {}",
        repo, branch
    );

    match content_file {
        Ok(f) => {
            decoded = decode_base64_to_string(&f.content);
            info!("[rfd.contents] Decoded asciidoc README {} / {}", repo, branch);

            sha = f.sha;
        }
        Err(e) => {
            info!(
                "getting file contents for {} failed: {}, trying markdown instead...",
                path, e
            );

            // Try to get the markdown instead.
            is_markdown = true;
            let f = github
                .repos()
                .get_content_file(owner, repo, &format!("{}/README.md", dir), branch)
                .await?;

            decoded = decode_base64_to_string(&f.content);
            sha = f.sha;
        }
    }

    info!("[rfd.contents] Getting images from branch {} / {}", repo, branch);

    // Get all the images in the branch and make sure they are in the images directory on master.
    let images = get_images_in_branch(github, owner, repo, dir, branch).await?;

    info!("[rfd.contents] Updating images in branch {} / {}", repo, branch);

    for image in images {
        let new_path = image.path.replace("rfd/", "src/public/static/images/");

        info!(
            "[rfd.contents] Copy {} to {} {} / {}",
            image.path, new_path, repo, branch
        );

        // Make sure we have this file in the static images dir on the master branch.
        create_or_update_file_in_github_repo(
            github,
            owner,
            repo,
            &r.default_branch,
            &new_path,
            decode_base64(&image.content),
        )
        .await?;
    }

    Ok((clean_quotes(&decoded), is_markdown, sha))
}

// Get all the images in a specific directory of a GitHub branch.
pub async fn get_images_in_branch(
    github: &octorust::Client,
    owner: &str,
    repo: &str,
    dir: &str,
    branch: &str,
) -> Result<Vec<octorust::types::ContentFile>> {
    let mut files: Vec<octorust::types::ContentFile> = Default::default();

    // Get all the images in the branch and make sure they are in the images directory on master.
    let resp = github.repos().get_content_vec_entries(owner, repo, dir, branch).await?;

    for file in resp {
        info!(
            "[rfd.get_images] Processing file {} ({}) {} / {}",
            file.path, file.type_, repo, branch
        );

        if file.type_ == "dir" {
            let path = file.path.trim_end_matches('/');
            // We have a directory. We need to get the file contents recursively.
            // TODO: find a better way to make this recursive without pissing off tokio.
            let resp2 = github
                .repos()
                .get_content_vec_entries(owner, repo, path, branch)
                .await?;
            for file2 in resp2 {
                info!(
                    "[rfd.get_images] Processing inner file {} ({}) {} / {}",
                    file.path, file.type_, repo, branch
                );

                if file2.type_ == "dir" {
                    let path = file2.path.trim_end_matches('/');
                    warn!("skipping directory second level directory for parsing images: {}", path);
                    continue;
                }

                if is_image(&file2.name) {
                    let f = crate::utils::get_github_file(github, owner, repo, branch, &file2).await?;
                    files.push(f);
                }
            }
        }

        if is_image(&file.name) {
            let f = crate::utils::get_github_file(github, owner, repo, branch, &file).await?;
            files.push(f);
        }
    }

    Ok(files)
}

pub fn parse_markdown(content: &str) -> String {
    markdown_to_html(content, &ComrakOptions::default())
}

/// Return if the file is an image.
pub fn is_image(file: &str) -> bool {
    file.ends_with(".svg") || file.ends_with(".png") || file.ends_with(".jpg") || file.ends_with(".jpeg")
}

pub fn clean_rfd_html_links(content: &str, num: &str) -> Result<String> {
    let mut cleaned = content
        .replace(r#"href="\#"#, &format!(r#"href="/rfd/{}#"#, num))
        .replace("href=\"#", &format!("href=\"/rfd/{}#", num))
        .replace(r#"img src=""#, &format!(r#"img src="/static/images/{}/"#, num))
        .replace(r#"object data=""#, &format!(r#"object data="/static/images/{}/"#, num))
        .replace(
            r#"object type="image/svg+xml" data=""#,
            &format!(r#"object type="image/svg+xml" data="/static/images/{}/"#, num),
        );

    let mut re = Regex::new(r"https://(?P<num>[0-9]).rfd.oxide.computer")?;
    cleaned = re
        .replace_all(&cleaned, "https://rfd.shared.oxide.computer/rfd/000$num")
        .to_string();
    re = Regex::new(r"https://(?P<num>[0-9][0-9]).rfd.oxide.computer")?;
    cleaned = re
        .replace_all(&cleaned, "https://rfd.shared.oxide.computer/rfd/00$num")
        .to_string();
    re = Regex::new(r"https://(?P<num>[0-9][0-9][0-9]).rfd.oxide.computer")?;
    cleaned = re
        .replace_all(&cleaned, "https://rfd.shared.oxide.computer/rfd/0$num")
        .to_string();
    re = Regex::new(r"https://(?P<num>[0-9][0-9][0-9][0-9]).rfd.oxide.computer")?;
    cleaned = re
        .replace_all(&cleaned, "https://rfd.shared.oxide.computer/rfd/$num")
        .to_string();

    Ok(cleaned
        .replace("link:", &format!("link:https://{}.rfd.oxide.computer/", num))
        .replace(&format!("link:https://{}.rfd.oxide.computer/http", num), "link:http"))
}

pub fn update_discussion_link(content: &str, link: &str, is_markdown: bool) -> String {
    // TODO: there is probably a better way to do these regexes.
    // This is a fixed regex, it should not arbitrarily fail
    let mut re = Regex::new(r"(?m)(:discussion:.*$)").unwrap();

    // Asciidoc starts with a colon.
    let mut pre = ":";
    if is_markdown {
        // Markdown does not start with a colon.
        pre = "";

        // This is a fixed regex, it should not arbitrarily fail
        re = Regex::new(r"(?m)(discussion:.*$)").unwrap();
    }

    let replacement = if let Some(v) = re.find(content) {
        v.as_str().to_string()
    } else {
        String::new()
    };

    content.replacen(&replacement, &format!("{}discussion: {}", pre, link.trim()), 1)
}

pub fn update_state(content: &str, state: &str, is_markdown: bool) -> Result<String> {
    // TODO: there is probably a better way to do these regexes.
    let mut re = Regex::new(r"(?m)(:state:.*$)")?;
    // Asciidoc starts with a colon.
    let mut pre = ":";
    if is_markdown {
        // Markdown does not start with a colon.
        pre = "";
        re = Regex::new(r"(?m)(state:.*$)")?;
    }

    let replacement = if let Some(v) = re.find(content) {
        v.as_str().to_string()
    } else {
        String::new()
    };

    Ok(content.replacen(&replacement, &format!("{}state: {}", pre, state.trim()), 1))
}

// Sync the rfds with our database.
pub async fn refresh_db_rfds(db: &Database, company: &Company) -> Result<()> {
    // Authenticate GitHub.
    let github = company.authenticate_github()?;

    // Check if the repo exists, if not exit early.
    if let Err(e) = github.repos().get(&company.github_org, "rfd").await {
        if e.to_string().contains("404") {
            return Ok(());
        } else {
            bail!("checking for rfd repo failed: {}", e);
        }
    }

    let rfds = get_rfds_from_repo(&github, company).await?;

    // Iterate over the rfds and update.
    // We should do these concurrently, but limit it to maybe 3 at a time.
    let mut i = 0;
    let take = 3;
    let mut skip = 0;
    while i < rfds.clone().len() {
        let tasks: Vec<_> = rfds
            .clone()
            .into_iter()
            .skip(skip)
            .take(take)
            .map(|(_, mut rfd)| {
                tokio::spawn(enclose! { (db, company, github) async move {
                    rfd.sync(&db, &company, &github).await
                }})
            })
            .collect();

        let mut results: Vec<Result<()>> = Default::default();
        for task in tasks {
            results.push(task.await?);
        }

        for result in results {
            if let Err(e) = result {
                warn!("[rfd] {}", e);
            }
        }

        i += take;
        skip += take;
    }

    // Update rfds in airtable.
    RFDs::get_from_db(db, company.id).await?.update_airtable(db).await?;

    Ok(())
}

impl NewRFD {
    async fn sync(&mut self, db: &Database, company: &Company, github: &octorust::Client) -> Result<()> {
        // Check if we already have an existing RFD.
        if let Some(existing) = RFD::get_from_db(db, self.number).await {
            // Make sure there is not a break in the UI where this would be blank.
            self.content = existing.content.to_string();
            self.authors = existing.authors.to_string();
            self.html = existing.html.to_string();
            self.commit_date = existing.commit_date;
            self.sha = existing.sha.to_string();
            self.pdf_link_github = existing.pdf_link_github.to_string();
            self.pdf_link_google_drive = existing.pdf_link_google_drive;
        }

        let mut new_rfd = self.upsert(db).await?;

        // Expand the fields in the RFD.
        new_rfd.expand(github, company).await?;

        // Update the RFD here just in case the PDF conversion fails.
        let mut new_rfd = new_rfd.update(db).await?;

        // Now that the database is updated, update the search index.
        new_rfd.update_search_index().await?;

        // Make and update the PDF versions.
        if let Err(err) = new_rfd.convert_and_upload_pdf(db, github, company).await {
            warn!(
                "failed to convert and upload PDF for RFD {}: {}",
                new_rfd.number_string, err
            );
        }

        // Update the RFD again, for the PDF.
        new_rfd.update(db).await?;

        Ok(())
    }
}

pub async fn cleanup_rfd_pdfs(db: &Database, company: &Company) -> Result<()> {
    // Get all the rfds from the database.
    let rfds = RFDs::get_from_db(db, company.id).await?;
    let github = company.authenticate_github()?;

    // Check if the repo exists, if not exit early.
    if let Err(e) = github.repos().get(&company.github_org, "rfd").await {
        if e.to_string().contains("404") {
            return Ok(());
        } else {
            bail!("checking for rfd repo failed: {}", e);
        }
    }

    // Get all the PDF files.
    let result = github
        .repos()
        .get_content_vec_entries(
            &company.github_org,
            "rfd",
            "/pdfs/",
            "", // leaving the branch blank gives us the default branch
        )
        .await
        .map_err(into_octorust_error);

    match result {
        Ok(files) => {
            let mut github_pdf_files: BTreeMap<String, String> = Default::default();
            for file in files {
                // We will store these in github_pdf_files as <{name}, {sha}>. So we can more easily delete
                // them.
                github_pdf_files.insert(file.name.to_string(), file.sha.to_string());
            }

            let drive_client = company.authenticate_google_drive(db).await?;

            // Figure out where our directory is.
            // It should be in the shared drive : "Automated Documents"/"rfds"
            let shared_drive = drive_client.drives().get_by_name("Automated Documents").await?;
            let drive_id = shared_drive.id.to_string();

            // Get the directory by the name.
            let parent_id = drive_client.files().create_folder(&drive_id, "", "rfds").await?;

            // Iterate over the RFD and cleanup any PDFs with the wrong name.
            for rfd in rfds {
                let pdf_file_name = rfd.get_pdf_filename();

                // First let's do Google Drive.
                // Search for files with that rfd number string.
                let drive_files = drive_client
                    .files()
                    .list_all(
                        "drive",                                                                           // corpa
                        &drive_id,                                                                         // drive id
                        true,  // include items from all drives
                        "",    // include permissions for view
                        false, // include team drive items
                        "",    // order by
                        &format!("name contains '{}' and '{}' in parents", &rfd.number_string, parent_id), // query
                        "",    // spaces
                        true,  // supports all drives
                        false, // supports team drives
                        "",    // team drive id
                    )
                    .await?;
                // Iterate over the files and if the name does not equal our name, then nuke it.
                for df in drive_files {
                    if df.name == pdf_file_name {
                        info!("keeping Google Drive PDF of RFD `{}`: {}", rfd.number_string, df.name);
                        continue;
                    }

                    info!("deleting Google Drive PDF of RFD `{}`: {}", rfd.number_string, df.name);
                    // Delete the file from our drive.
                    drive_client.files().delete(&df.id, true, true).await?;
                }

                // Now let's do GitHub.
                // Iterate over our github_pdf_files and delete any that do not match.
                for (gf_name, sha) in github_pdf_files.clone() {
                    if gf_name == pdf_file_name {
                        info!("keeping GitHub PDF of RFD `{}`: {}", rfd.number_string, gf_name);
                        // Remove it from our btree map.
                        github_pdf_files.remove(&gf_name);
                        continue;
                    }

                    if gf_name.contains(&rfd.number_string) {
                        // Remove it from GitHub.
                        info!("deleting GitHub PDF of RFD `{}`: {}", rfd.number_string, gf_name);
                        github
                            .repos()
                            .delete_file(
                                &company.github_org,
                                "rfd",
                                &format!("pdfs/{}", gf_name),
                                &octorust::types::ReposDeleteFileRequest {
                                    message: format!(
                                        "Deleting file content {} programatically\n\nThis is done from \
                                         the cio repo cio::cleanup_rfd_pdfs function.",
                                        gf_name
                                    ),
                                    sha: sha.to_string(),
                                    committer: None,
                                    author: None,
                                    branch: "".to_string(),
                                },
                            )
                            .await?;

                        // Remove it from our btree map.
                        github_pdf_files.remove(&gf_name);
                    }
                }
            }

            Ok(())
        }
        Err(err) => {
            if err.kind == OctorustErrorKind::NotFound {
                // If the /pdf directory is not found then there is nothing to do
                Ok(())
            } else {
                // Otherwise something else has gone wrong and we need to return the original error
                Err(err.into_inner())
            }
        }
    }
}

/// Create a changelog email for the RFDs.
pub async fn send_rfd_changelog(db: &Database, company: &Company) -> Result<()> {
    let rfds = RFDs::get_from_db(db, company.id).await?;

    if rfds.0.is_empty() {
        // Return early.
        return Ok(());
    }

    let github = company.authenticate_github()?;
    let seven_days_ago = Utc::now() - Duration::days(7);
    let week_format = format!(
        "from {} to {}",
        seven_days_ago.format("%m-%d-%Y"),
        Utc::now().format("%m-%d-%Y")
    );

    let mut changelog = format!("Changes to RFDs for the week {}:\n", week_format);

    // Iterate over the RFDs.
    for rfd in rfds {
        let changes = rfd.get_weekly_changelog(&github, seven_days_ago, company).await?;
        if !changes.is_empty() {
            changelog += &format!("\n{} {}\n{}", rfd.name, rfd.short_link, changes);
        }
    }

    // Initialize the SendGrid clVient.
    let sendgrid_client = SendGrid::new_from_env();

    // Send the message.
    sendgrid_client
        .mail_send()
        .send_plain_text(
            &format!("RFD changelog for the week from {}", week_format),
            &changelog,
            &[format!("all@{}", company.gsuite_domain)],
            &[],
            &[],
            &format!("rfds@{}", company.gsuite_domain),
        )
        .await?;

    Ok(())
}

#[async_trait]
trait PDFStorage {
    async fn store_rfd_pdf(&self, pdf: &RFDPdf) -> Result<String>;
}

#[async_trait]
impl PDFStorage for GoogleDrive {
    async fn store_rfd_pdf(&self, pdf: &RFDPdf) -> Result<String> {
        // Figure out where our directory is.
        // It should be in the shared drive : "Automated Documents"/"rfds"
        let shared_drive = self.drives().get_by_name("Automated Documents").await?;
        let drive_id = shared_drive.id.to_string();

        // Get the directory by the name.
        let parent_id = self.files().create_folder(&drive_id, "", "rfds").await?;

        // Create or update the file in the google_drive.
        let drive_file = self
            .files()
            .create_or_update(&drive_id, &parent_id, &pdf.filename, "application/pdf", &pdf.contents)
            .await?;

        Ok(format!("https://drive.google.com/open?id={}", drive_file.id))
    }
}

struct RFDBranch {
    client: Octorust,
    owner: String,
    repo: String,
    branch: String,
}

#[async_trait]
impl PDFStorage for RFDBranch {
    async fn store_rfd_pdf(&self, pdf: &RFDPdf) -> Result<String> {
        let rfd_path = format!("/pdfs/{}", pdf.filename);

        create_or_update_file_in_github_repo(
            &self.client,
            &self.owner,
            &self.repo,
            &self.branch,
            &rfd_path,
            pdf.contents.to_vec(),
        )
        .await
        .map(|_| "".to_string())
    }
}

fn clean_quotes(content: &str) -> String {
    content
        .replace('’', "'")
        .replace('‘', "'")
        .replace('“', "\"")
        .replace('”', "\"")
}

#[cfg(test)]
mod tests {
    use crate::{
        companies::Company,
        db::Database,
        rfds::{clean_rfd_html_links, send_rfd_changelog, update_discussion_link, update_state, NewRFD},
    };

    #[ignore]
    #[tokio::test(flavor = "multi_thread")]
    async fn test_monday_cron_rfds_changelog() {
        crate::utils::setup_logger();

        // Initialize our database.
        let db = Database::new().await;

        // Get the company id for Oxide.
        // TODO: split this out per company.
        let oxide = Company::get_from_db(&db, "Oxide".to_string()).await.unwrap();

        send_rfd_changelog(&db, &oxide).await.unwrap();
    }

    #[test]
    fn test_clean_rfd_html_links() {
        crate::utils::setup_logger();

        let content = r#"https://3.rfd.oxide.computer
        https://41.rfd.oxide.computer
        https://543.rfd.oxide.computer#-some-link
        https://3245.rfd.oxide.computer/things
        https://3265.rfd.oxide.computer/things
        <img src="things.png" \>
        <a href="\#_principles">
        <object data="thing.svg">
        <object type="image/svg+xml" data="thing.svg">
        <a href="\#things" \>
        link:thing.html[Our thing]
        link:http://example.com[our example]"#;

        let cleaned = clean_rfd_html_links(content, "0032").unwrap();

        let expected = r#"https://rfd.shared.oxide.computer/rfd/0003
        https://rfd.shared.oxide.computer/rfd/0041
        https://rfd.shared.oxide.computer/rfd/0543#-some-link
        https://rfd.shared.oxide.computer/rfd/3245/things
        https://rfd.shared.oxide.computer/rfd/3265/things
        <img src="/static/images/0032/things.png" \>
        <a href="/rfd/0032#_principles">
        <object data="/static/images/0032/thing.svg">
        <object type="image/svg+xml" data="/static/images/0032/thing.svg">
        <a href="/rfd/0032#things" \>
        link:https://0032.rfd.oxide.computer/thing.html[Our thing]
        link:http://example.com[our example]"#;

        assert_eq!(expected, cleaned);
    }

    #[test]
    fn test_get_authors() {
        crate::utils::setup_logger();

        let mut content = r#"sdfsdf
sdfsdf
authors: things, joe
dsfsdf
sdf
authors: nope"#;
        let mut authors = NewRFD::get_authors(content, true).unwrap();
        let mut expected = "things, joe".to_string();
        assert_eq!(expected, authors);

        content = r#"sdfsdf
= sdfgsdfgsdfg
things, joe
dsfsdf
sdf
:authors: nope"#;
        authors = NewRFD::get_authors(content, true).unwrap();
        expected = "".to_string();
        assert_eq!(expected, authors);

        content = r#"sdfsdf
= sdfgsdfgsdfg
things <things@email.com>, joe <joe@email.com>
dsfsdf
sdf
authors: nope"#;
        authors = NewRFD::get_authors(content, false).unwrap();
        expected = r#"things <things@email.com>, joe <joe@email.com>"#.to_string();
        assert_eq!(expected, authors);

        content = r#":authors: Jess <jess@thing.com>

= sdfgsdfgsdfg
{authors}
dsfsdf
sdf"#;
        authors = NewRFD::get_authors(content, false).unwrap();
        expected = r#"Jess <jess@thing.com>"#.to_string();
        assert_eq!(expected, authors);
    }

    #[test]
    fn test_get_state() {
        crate::utils::setup_logger();

        let mut content = r#"sdfsdf
sdfsdf
state: discussion
dsfsdf
sdf
authors: nope"#;
        let mut state = NewRFD::get_state(content).unwrap();
        let mut expected = "discussion".to_string();
        assert_eq!(expected, state);

        content = r#"sdfsdf
= sdfgsdfgsdfg
:state: prediscussion
dsfsdf
sdf
:state: nope"#;
        state = NewRFD::get_state(content).unwrap();
        expected = "prediscussion".to_string();
        assert_eq!(expected, state);
    }

    #[test]
    fn test_get_discussion() {
        crate::utils::setup_logger();

        let mut content = r#"sdfsdf
sdfsdf
discussion: https://github.com/oxidecomputer/rfd/pulls/1
dsfsdf
sdf
authors: nope"#;
        let mut discussion = NewRFD::get_discussion(content).unwrap();
        let expected = "https://github.com/oxidecomputer/rfd/pulls/1".to_string();
        assert_eq!(expected, discussion);

        content = r#"sdfsdf
= sdfgsdfgsdfg
:discussion: https://github.com/oxidecomputer/rfd/pulls/1
dsfsdf
sdf
:discussion: nope"#;
        discussion = NewRFD::get_discussion(content).unwrap();
        assert_eq!(expected, discussion);
    }

    #[test]
    fn test_update_discussion_link() {
        crate::utils::setup_logger();

        let link = "https://github.com/oxidecomputer/rfd/pulls/2019";
        let mut content = r#"sdfsdf
sdfsdf
discussion:   https://github.com/oxidecomputer/rfd/pulls/1
dsfsdf
sdf
authors: nope"#;
        let mut result = update_discussion_link(content, link, true);
        let mut expected = r#"sdfsdf
sdfsdf
discussion: https://github.com/oxidecomputer/rfd/pulls/2019
dsfsdf
sdf
authors: nope"#;
        assert_eq!(expected, result);

        content = r#"sdfsdf
= sdfgsd
discussion: fgsdfg
:discussion: https://github.com/oxidecomputer/rfd/pulls/1
dsfsdf
sdf
:discussion: nope"#;
        result = update_discussion_link(content, link, false);
        expected = r#"sdfsdf
= sdfgsd
discussion: fgsdfg
:discussion: https://github.com/oxidecomputer/rfd/pulls/2019
dsfsdf
sdf
:discussion: nope"#;
        assert_eq!(expected, result);

        content = r#"sdfsdf
= sdfgsd
discussion: fgsdfg
:discussion:
dsfsdf
sdf
:discussion: nope"#;
        result = update_discussion_link(content, link, false);
        expected = r#"sdfsdf
= sdfgsd
discussion: fgsdfg
:discussion: https://github.com/oxidecomputer/rfd/pulls/2019
dsfsdf
sdf
:discussion: nope"#;
        assert_eq!(expected, result);
    }

    #[test]
    fn test_update_state() {
        crate::utils::setup_logger();

        let state = "discussion";
        let mut content = r#"sdfsdf
sdfsdf
state:   sdfsdfsdf
dsfsdf
sdf
authors: nope"#;
        let mut result = update_state(content, state, true).unwrap();
        let mut expected = r#"sdfsdf
sdfsdf
state: discussion
dsfsdf
sdf
authors: nope"#;
        assert_eq!(expected, result);

        content = r#"sdfsdf
= sdfgsd
state: fgsdfg
:state: prediscussion
dsfsdf
sdf
:state: nope"#;
        result = update_state(content, state, false).unwrap();
        expected = r#"sdfsdf
= sdfgsd
state: fgsdfg
:state: discussion
dsfsdf
sdf
:state: nope"#;
        assert_eq!(expected, result);

        content = r#"sdfsdf
= sdfgsd
state: fgsdfg
:state:
dsfsdf
sdf
:state: nope"#;
        result = update_state(content, state, false).unwrap();
        expected = r#"sdfsdf
= sdfgsd
state: fgsdfg
:state: discussion
dsfsdf
sdf
:state: nope"#;
        assert_eq!(expected, result);
    }

    #[test]
    fn test_get_title() {
        crate::utils::setup_logger();

        let mut content = r#"things
# RFD 43 Identity and Access Management (IAM)
sdfsdf
title: https://github.com/oxidecomputer/rfd/pulls/1
dsfsdf
sdf
authors: nope"#;
        let mut title = NewRFD::get_title(content).unwrap();
        let expected = "Identity and Access Management (IAM)".to_string();
        assert_eq!(expected, title);

        content = r#"sdfsdf
= RFD 43 Identity and Access Management (IAM)
:title: https://github.com/oxidecomputer/rfd/pulls/1
dsfsdf
= RFD 53 Bye
sdf
:title: nope"#;
        title = NewRFD::get_title(content).unwrap();
        assert_eq!(expected, title);

        // Add a test to show what happens for rfd 31 where there is no "RFD" in
        // the title.
        content = r#"sdfsdf
= Identity and Access Management (IAM)
:title: https://github.com/oxidecomputer/rfd/pulls/1
dsfsdf
sdf
:title: nope"#;
        title = NewRFD::get_title(content).unwrap();
        assert_eq!(expected, title);
    }
}
>>>>>>> b5ca15fa
<|MERGE_RESOLUTION|>--- conflicted
+++ resolved
@@ -260,120 +260,6 @@
 }
 
 impl RFD {
-<<<<<<< HEAD
-=======
-    pub async fn get_html(
-        &self,
-        github: &octorust::Client,
-        owner: &str,
-        repo: &str,
-        branch: &str,
-        is_markdown: bool,
-    ) -> Result<String> {
-        let html: String = if is_markdown {
-            // Parse the markdown.
-            parse_markdown(&self.content)
-        } else {
-            // Parse the acsiidoc.
-            self.parse_asciidoc(github, owner, repo, branch).await?
-        };
-
-        clean_rfd_html_links(&html, &self.number_string)
-    }
-
-    pub async fn parse_asciidoc(
-        &self,
-        github: &octorust::Client,
-        owner: &str,
-        repo: &str,
-        branch: &str,
-    ) -> Result<String> {
-        info!(
-            "[asciidoc] Parsing asciidoc file {} / {} / {}",
-            self.id, self.number, branch
-        );
-
-        let dir = format!("rfd/{}", self.number_string);
-
-        // Create the temporary directory.
-        let mut path = env::temp_dir();
-        path.push(&format!("asciidoc-{}-temp/", self.number_string));
-        let pparent = path.clone();
-        let parent = pparent.as_path().to_str().unwrap().trim_end_matches('/').to_string();
-        path.push(&format!("contents-{}.adoc", self.number_string));
-
-        // Write the contents to a temporary file.
-        write_file(&path, clean_quotes(&self.content).as_bytes()).await?;
-
-        info!(
-            "[asciidoc] Wrote file to temp dir {} / {} / {}",
-            self.id, self.number, branch
-        );
-
-        // If the file contains inline images, we need to save those images locally.
-        // TODO: we don't need to save all the images, only the inline ones, clean this up
-        // eventually.
-        if self.content.contains("[opts=inline]") {
-            let images = get_images_in_branch(github, owner, repo, &dir, branch).await?;
-            for image in images {
-                // Save the image to our temporary directory.
-                let image_path = format!("{}/{}", parent, image.path.replace(&dir, "").trim_start_matches('/'));
-
-                write_file(&PathBuf::from(image_path), &decode_base64(&image.content)).await?;
-
-                info!(
-                    "[asciidoc] Wrote embedded image to temp dir {} / {} / {}",
-                    self.id, self.number, branch
-                );
-            }
-        }
-
-        let cmd_output = tokio::task::spawn_blocking(enclose! { (parent, path) move || {
-            info!("[asciidoc] Shelling out to asciidoctor {} / {:?}", parent, path);
-            let out = Command::new("asciidoctor")
-                .current_dir(&parent)
-                .args(&["-o", "-", "--no-header-footer", path.to_str().unwrap()])
-                .output();
-
-            match &out {
-                Ok(_) => info!("[asciidoc] Command succeeded {} / {:?}", parent, path),
-                Err(err) => info!("[asciidoc] Command failed: {} {} / {:?}", err, parent, path)
-            };
-
-            out
-        }})
-        .await??;
-
-        info!(
-            "[asciidoc] Completed asciidoc rendering {} / {} / {}",
-            self.id, self.number, branch
-        );
-
-        let result = if cmd_output.status.success() {
-            from_utf8(&cmd_output.stdout)?
-        } else {
-            bail!(
-                "[rfds] running asciidoctor failed: {} {}",
-                from_utf8(&cmd_output.stdout)?,
-                from_utf8(&cmd_output.stderr)?
-            );
-        };
-
-        // Delete the parent directory.
-        let pdir = Path::new(&parent);
-        if pdir.exists() && pdir.is_dir() {
-            fs::remove_dir_all(pdir).await?;
-        }
-
-        info!(
-            "[asciidoc] Finished cleanup and returning {} / {} / {}",
-            self.id, self.number, branch
-        );
-
-        Ok(result.to_string())
-    }
-
->>>>>>> b5ca15fa
     /// Get a changelog for the RFD.
     pub async fn get_weekly_changelog(
         &self,
@@ -572,7 +458,6 @@
     }
 }
 
-<<<<<<< HEAD
 // #[cfg(test)]
 // mod tests {
 //     use crate::{
@@ -871,908 +756,4 @@
 //         title = NewRFD::get_title(content).unwrap();
 //         assert_eq!(expected, title);
 //     }
-// }
-=======
-/// Get the RFDs from the rfd GitHub repo.
-pub async fn get_rfds_from_repo(github: &octorust::Client, company: &Company) -> Result<BTreeMap<i32, NewRFD>> {
-    let owner = &company.github_org;
-    let repo = "rfd";
-    let r = github.repos().get(owner, repo).await?;
-
-    // Get the contents of the .helpers/rfd.csv file.
-    let (rfd_csv_content, _) =
-        get_file_content_from_repo(github, owner, repo, &r.default_branch, "/.helpers/rfd.csv").await?;
-    let rfd_csv_string = from_utf8(&rfd_csv_content)?;
-
-    // Create the csv reader.
-    let mut csv_reader = ReaderBuilder::new()
-        .delimiter(b',')
-        .has_headers(true)
-        .from_reader(rfd_csv_string.as_bytes());
-
-    // Create the BTreeMap of RFDs.
-    let mut rfds: BTreeMap<i32, NewRFD> = Default::default();
-    for r in csv_reader.deserialize() {
-        let mut rfd: NewRFD = r?;
-
-        // TODO: this whole thing is a mess jessfraz needs to cleanup
-        rfd.number_string = NewRFD::generate_number_string(rfd.number);
-        rfd.name = NewRFD::generate_name(rfd.number, &rfd.title);
-        rfd.cio_company_id = company.id;
-
-        // Add this to our BTreeMap.
-        rfds.insert(rfd.number, rfd);
-    }
-
-    Ok(rfds)
-}
-
-/// Try to get the markdown or asciidoc contents from the repo.
-pub async fn get_rfd_contents_from_repo(
-    github: &octorust::Client,
-    _owner: &str,
-    _repo: &str,
-    branch: &str,
-    dir: &str,
-    company: &Company,
-) -> Result<(String, bool, String)> {
-    info!("[rfd.contents] Enter {} / {}", _repo, branch);
-
-    #[cfg(debug_assertions)]
-    {
-        info!(
-            "[rfd.contents] Remaining stack size: {:?} {} / {}",
-            stacker::remaining_stack(),
-            _repo,
-            branch
-        );
-    }
-
-    let owner = &company.github_org;
-    let repo = "rfd";
-    let r = github.repos().get(owner, repo).await?;
-
-    info!("[rfd.contents] Fetched full repo {} / {}", repo, branch);
-
-    let mut is_markdown = false;
-    let decoded: String;
-    let sha: String;
-
-    // Get the contents of the file.
-    let path = format!("{}/README.adoc", dir);
-
-    let content_file = github.repos().get_content_file(owner, repo, &path, branch).await;
-
-    info!(
-        "[rfd.contents] Retrieved asciidoc README from GitHub {} / {}",
-        repo, branch
-    );
-
-    match content_file {
-        Ok(f) => {
-            decoded = decode_base64_to_string(&f.content);
-            info!("[rfd.contents] Decoded asciidoc README {} / {}", repo, branch);
-
-            sha = f.sha;
-        }
-        Err(e) => {
-            info!(
-                "getting file contents for {} failed: {}, trying markdown instead...",
-                path, e
-            );
-
-            // Try to get the markdown instead.
-            is_markdown = true;
-            let f = github
-                .repos()
-                .get_content_file(owner, repo, &format!("{}/README.md", dir), branch)
-                .await?;
-
-            decoded = decode_base64_to_string(&f.content);
-            sha = f.sha;
-        }
-    }
-
-    info!("[rfd.contents] Getting images from branch {} / {}", repo, branch);
-
-    // Get all the images in the branch and make sure they are in the images directory on master.
-    let images = get_images_in_branch(github, owner, repo, dir, branch).await?;
-
-    info!("[rfd.contents] Updating images in branch {} / {}", repo, branch);
-
-    for image in images {
-        let new_path = image.path.replace("rfd/", "src/public/static/images/");
-
-        info!(
-            "[rfd.contents] Copy {} to {} {} / {}",
-            image.path, new_path, repo, branch
-        );
-
-        // Make sure we have this file in the static images dir on the master branch.
-        create_or_update_file_in_github_repo(
-            github,
-            owner,
-            repo,
-            &r.default_branch,
-            &new_path,
-            decode_base64(&image.content),
-        )
-        .await?;
-    }
-
-    Ok((clean_quotes(&decoded), is_markdown, sha))
-}
-
-// Get all the images in a specific directory of a GitHub branch.
-pub async fn get_images_in_branch(
-    github: &octorust::Client,
-    owner: &str,
-    repo: &str,
-    dir: &str,
-    branch: &str,
-) -> Result<Vec<octorust::types::ContentFile>> {
-    let mut files: Vec<octorust::types::ContentFile> = Default::default();
-
-    // Get all the images in the branch and make sure they are in the images directory on master.
-    let resp = github.repos().get_content_vec_entries(owner, repo, dir, branch).await?;
-
-    for file in resp {
-        info!(
-            "[rfd.get_images] Processing file {} ({}) {} / {}",
-            file.path, file.type_, repo, branch
-        );
-
-        if file.type_ == "dir" {
-            let path = file.path.trim_end_matches('/');
-            // We have a directory. We need to get the file contents recursively.
-            // TODO: find a better way to make this recursive without pissing off tokio.
-            let resp2 = github
-                .repos()
-                .get_content_vec_entries(owner, repo, path, branch)
-                .await?;
-            for file2 in resp2 {
-                info!(
-                    "[rfd.get_images] Processing inner file {} ({}) {} / {}",
-                    file.path, file.type_, repo, branch
-                );
-
-                if file2.type_ == "dir" {
-                    let path = file2.path.trim_end_matches('/');
-                    warn!("skipping directory second level directory for parsing images: {}", path);
-                    continue;
-                }
-
-                if is_image(&file2.name) {
-                    let f = crate::utils::get_github_file(github, owner, repo, branch, &file2).await?;
-                    files.push(f);
-                }
-            }
-        }
-
-        if is_image(&file.name) {
-            let f = crate::utils::get_github_file(github, owner, repo, branch, &file).await?;
-            files.push(f);
-        }
-    }
-
-    Ok(files)
-}
-
-pub fn parse_markdown(content: &str) -> String {
-    markdown_to_html(content, &ComrakOptions::default())
-}
-
-/// Return if the file is an image.
-pub fn is_image(file: &str) -> bool {
-    file.ends_with(".svg") || file.ends_with(".png") || file.ends_with(".jpg") || file.ends_with(".jpeg")
-}
-
-pub fn clean_rfd_html_links(content: &str, num: &str) -> Result<String> {
-    let mut cleaned = content
-        .replace(r#"href="\#"#, &format!(r#"href="/rfd/{}#"#, num))
-        .replace("href=\"#", &format!("href=\"/rfd/{}#", num))
-        .replace(r#"img src=""#, &format!(r#"img src="/static/images/{}/"#, num))
-        .replace(r#"object data=""#, &format!(r#"object data="/static/images/{}/"#, num))
-        .replace(
-            r#"object type="image/svg+xml" data=""#,
-            &format!(r#"object type="image/svg+xml" data="/static/images/{}/"#, num),
-        );
-
-    let mut re = Regex::new(r"https://(?P<num>[0-9]).rfd.oxide.computer")?;
-    cleaned = re
-        .replace_all(&cleaned, "https://rfd.shared.oxide.computer/rfd/000$num")
-        .to_string();
-    re = Regex::new(r"https://(?P<num>[0-9][0-9]).rfd.oxide.computer")?;
-    cleaned = re
-        .replace_all(&cleaned, "https://rfd.shared.oxide.computer/rfd/00$num")
-        .to_string();
-    re = Regex::new(r"https://(?P<num>[0-9][0-9][0-9]).rfd.oxide.computer")?;
-    cleaned = re
-        .replace_all(&cleaned, "https://rfd.shared.oxide.computer/rfd/0$num")
-        .to_string();
-    re = Regex::new(r"https://(?P<num>[0-9][0-9][0-9][0-9]).rfd.oxide.computer")?;
-    cleaned = re
-        .replace_all(&cleaned, "https://rfd.shared.oxide.computer/rfd/$num")
-        .to_string();
-
-    Ok(cleaned
-        .replace("link:", &format!("link:https://{}.rfd.oxide.computer/", num))
-        .replace(&format!("link:https://{}.rfd.oxide.computer/http", num), "link:http"))
-}
-
-pub fn update_discussion_link(content: &str, link: &str, is_markdown: bool) -> String {
-    // TODO: there is probably a better way to do these regexes.
-    // This is a fixed regex, it should not arbitrarily fail
-    let mut re = Regex::new(r"(?m)(:discussion:.*$)").unwrap();
-
-    // Asciidoc starts with a colon.
-    let mut pre = ":";
-    if is_markdown {
-        // Markdown does not start with a colon.
-        pre = "";
-
-        // This is a fixed regex, it should not arbitrarily fail
-        re = Regex::new(r"(?m)(discussion:.*$)").unwrap();
-    }
-
-    let replacement = if let Some(v) = re.find(content) {
-        v.as_str().to_string()
-    } else {
-        String::new()
-    };
-
-    content.replacen(&replacement, &format!("{}discussion: {}", pre, link.trim()), 1)
-}
-
-pub fn update_state(content: &str, state: &str, is_markdown: bool) -> Result<String> {
-    // TODO: there is probably a better way to do these regexes.
-    let mut re = Regex::new(r"(?m)(:state:.*$)")?;
-    // Asciidoc starts with a colon.
-    let mut pre = ":";
-    if is_markdown {
-        // Markdown does not start with a colon.
-        pre = "";
-        re = Regex::new(r"(?m)(state:.*$)")?;
-    }
-
-    let replacement = if let Some(v) = re.find(content) {
-        v.as_str().to_string()
-    } else {
-        String::new()
-    };
-
-    Ok(content.replacen(&replacement, &format!("{}state: {}", pre, state.trim()), 1))
-}
-
-// Sync the rfds with our database.
-pub async fn refresh_db_rfds(db: &Database, company: &Company) -> Result<()> {
-    // Authenticate GitHub.
-    let github = company.authenticate_github()?;
-
-    // Check if the repo exists, if not exit early.
-    if let Err(e) = github.repos().get(&company.github_org, "rfd").await {
-        if e.to_string().contains("404") {
-            return Ok(());
-        } else {
-            bail!("checking for rfd repo failed: {}", e);
-        }
-    }
-
-    let rfds = get_rfds_from_repo(&github, company).await?;
-
-    // Iterate over the rfds and update.
-    // We should do these concurrently, but limit it to maybe 3 at a time.
-    let mut i = 0;
-    let take = 3;
-    let mut skip = 0;
-    while i < rfds.clone().len() {
-        let tasks: Vec<_> = rfds
-            .clone()
-            .into_iter()
-            .skip(skip)
-            .take(take)
-            .map(|(_, mut rfd)| {
-                tokio::spawn(enclose! { (db, company, github) async move {
-                    rfd.sync(&db, &company, &github).await
-                }})
-            })
-            .collect();
-
-        let mut results: Vec<Result<()>> = Default::default();
-        for task in tasks {
-            results.push(task.await?);
-        }
-
-        for result in results {
-            if let Err(e) = result {
-                warn!("[rfd] {}", e);
-            }
-        }
-
-        i += take;
-        skip += take;
-    }
-
-    // Update rfds in airtable.
-    RFDs::get_from_db(db, company.id).await?.update_airtable(db).await?;
-
-    Ok(())
-}
-
-impl NewRFD {
-    async fn sync(&mut self, db: &Database, company: &Company, github: &octorust::Client) -> Result<()> {
-        // Check if we already have an existing RFD.
-        if let Some(existing) = RFD::get_from_db(db, self.number).await {
-            // Make sure there is not a break in the UI where this would be blank.
-            self.content = existing.content.to_string();
-            self.authors = existing.authors.to_string();
-            self.html = existing.html.to_string();
-            self.commit_date = existing.commit_date;
-            self.sha = existing.sha.to_string();
-            self.pdf_link_github = existing.pdf_link_github.to_string();
-            self.pdf_link_google_drive = existing.pdf_link_google_drive;
-        }
-
-        let mut new_rfd = self.upsert(db).await?;
-
-        // Expand the fields in the RFD.
-        new_rfd.expand(github, company).await?;
-
-        // Update the RFD here just in case the PDF conversion fails.
-        let mut new_rfd = new_rfd.update(db).await?;
-
-        // Now that the database is updated, update the search index.
-        new_rfd.update_search_index().await?;
-
-        // Make and update the PDF versions.
-        if let Err(err) = new_rfd.convert_and_upload_pdf(db, github, company).await {
-            warn!(
-                "failed to convert and upload PDF for RFD {}: {}",
-                new_rfd.number_string, err
-            );
-        }
-
-        // Update the RFD again, for the PDF.
-        new_rfd.update(db).await?;
-
-        Ok(())
-    }
-}
-
-pub async fn cleanup_rfd_pdfs(db: &Database, company: &Company) -> Result<()> {
-    // Get all the rfds from the database.
-    let rfds = RFDs::get_from_db(db, company.id).await?;
-    let github = company.authenticate_github()?;
-
-    // Check if the repo exists, if not exit early.
-    if let Err(e) = github.repos().get(&company.github_org, "rfd").await {
-        if e.to_string().contains("404") {
-            return Ok(());
-        } else {
-            bail!("checking for rfd repo failed: {}", e);
-        }
-    }
-
-    // Get all the PDF files.
-    let result = github
-        .repos()
-        .get_content_vec_entries(
-            &company.github_org,
-            "rfd",
-            "/pdfs/",
-            "", // leaving the branch blank gives us the default branch
-        )
-        .await
-        .map_err(into_octorust_error);
-
-    match result {
-        Ok(files) => {
-            let mut github_pdf_files: BTreeMap<String, String> = Default::default();
-            for file in files {
-                // We will store these in github_pdf_files as <{name}, {sha}>. So we can more easily delete
-                // them.
-                github_pdf_files.insert(file.name.to_string(), file.sha.to_string());
-            }
-
-            let drive_client = company.authenticate_google_drive(db).await?;
-
-            // Figure out where our directory is.
-            // It should be in the shared drive : "Automated Documents"/"rfds"
-            let shared_drive = drive_client.drives().get_by_name("Automated Documents").await?;
-            let drive_id = shared_drive.id.to_string();
-
-            // Get the directory by the name.
-            let parent_id = drive_client.files().create_folder(&drive_id, "", "rfds").await?;
-
-            // Iterate over the RFD and cleanup any PDFs with the wrong name.
-            for rfd in rfds {
-                let pdf_file_name = rfd.get_pdf_filename();
-
-                // First let's do Google Drive.
-                // Search for files with that rfd number string.
-                let drive_files = drive_client
-                    .files()
-                    .list_all(
-                        "drive",                                                                           // corpa
-                        &drive_id,                                                                         // drive id
-                        true,  // include items from all drives
-                        "",    // include permissions for view
-                        false, // include team drive items
-                        "",    // order by
-                        &format!("name contains '{}' and '{}' in parents", &rfd.number_string, parent_id), // query
-                        "",    // spaces
-                        true,  // supports all drives
-                        false, // supports team drives
-                        "",    // team drive id
-                    )
-                    .await?;
-                // Iterate over the files and if the name does not equal our name, then nuke it.
-                for df in drive_files {
-                    if df.name == pdf_file_name {
-                        info!("keeping Google Drive PDF of RFD `{}`: {}", rfd.number_string, df.name);
-                        continue;
-                    }
-
-                    info!("deleting Google Drive PDF of RFD `{}`: {}", rfd.number_string, df.name);
-                    // Delete the file from our drive.
-                    drive_client.files().delete(&df.id, true, true).await?;
-                }
-
-                // Now let's do GitHub.
-                // Iterate over our github_pdf_files and delete any that do not match.
-                for (gf_name, sha) in github_pdf_files.clone() {
-                    if gf_name == pdf_file_name {
-                        info!("keeping GitHub PDF of RFD `{}`: {}", rfd.number_string, gf_name);
-                        // Remove it from our btree map.
-                        github_pdf_files.remove(&gf_name);
-                        continue;
-                    }
-
-                    if gf_name.contains(&rfd.number_string) {
-                        // Remove it from GitHub.
-                        info!("deleting GitHub PDF of RFD `{}`: {}", rfd.number_string, gf_name);
-                        github
-                            .repos()
-                            .delete_file(
-                                &company.github_org,
-                                "rfd",
-                                &format!("pdfs/{}", gf_name),
-                                &octorust::types::ReposDeleteFileRequest {
-                                    message: format!(
-                                        "Deleting file content {} programatically\n\nThis is done from \
-                                         the cio repo cio::cleanup_rfd_pdfs function.",
-                                        gf_name
-                                    ),
-                                    sha: sha.to_string(),
-                                    committer: None,
-                                    author: None,
-                                    branch: "".to_string(),
-                                },
-                            )
-                            .await?;
-
-                        // Remove it from our btree map.
-                        github_pdf_files.remove(&gf_name);
-                    }
-                }
-            }
-
-            Ok(())
-        }
-        Err(err) => {
-            if err.kind == OctorustErrorKind::NotFound {
-                // If the /pdf directory is not found then there is nothing to do
-                Ok(())
-            } else {
-                // Otherwise something else has gone wrong and we need to return the original error
-                Err(err.into_inner())
-            }
-        }
-    }
-}
-
-/// Create a changelog email for the RFDs.
-pub async fn send_rfd_changelog(db: &Database, company: &Company) -> Result<()> {
-    let rfds = RFDs::get_from_db(db, company.id).await?;
-
-    if rfds.0.is_empty() {
-        // Return early.
-        return Ok(());
-    }
-
-    let github = company.authenticate_github()?;
-    let seven_days_ago = Utc::now() - Duration::days(7);
-    let week_format = format!(
-        "from {} to {}",
-        seven_days_ago.format("%m-%d-%Y"),
-        Utc::now().format("%m-%d-%Y")
-    );
-
-    let mut changelog = format!("Changes to RFDs for the week {}:\n", week_format);
-
-    // Iterate over the RFDs.
-    for rfd in rfds {
-        let changes = rfd.get_weekly_changelog(&github, seven_days_ago, company).await?;
-        if !changes.is_empty() {
-            changelog += &format!("\n{} {}\n{}", rfd.name, rfd.short_link, changes);
-        }
-    }
-
-    // Initialize the SendGrid clVient.
-    let sendgrid_client = SendGrid::new_from_env();
-
-    // Send the message.
-    sendgrid_client
-        .mail_send()
-        .send_plain_text(
-            &format!("RFD changelog for the week from {}", week_format),
-            &changelog,
-            &[format!("all@{}", company.gsuite_domain)],
-            &[],
-            &[],
-            &format!("rfds@{}", company.gsuite_domain),
-        )
-        .await?;
-
-    Ok(())
-}
-
-#[async_trait]
-trait PDFStorage {
-    async fn store_rfd_pdf(&self, pdf: &RFDPdf) -> Result<String>;
-}
-
-#[async_trait]
-impl PDFStorage for GoogleDrive {
-    async fn store_rfd_pdf(&self, pdf: &RFDPdf) -> Result<String> {
-        // Figure out where our directory is.
-        // It should be in the shared drive : "Automated Documents"/"rfds"
-        let shared_drive = self.drives().get_by_name("Automated Documents").await?;
-        let drive_id = shared_drive.id.to_string();
-
-        // Get the directory by the name.
-        let parent_id = self.files().create_folder(&drive_id, "", "rfds").await?;
-
-        // Create or update the file in the google_drive.
-        let drive_file = self
-            .files()
-            .create_or_update(&drive_id, &parent_id, &pdf.filename, "application/pdf", &pdf.contents)
-            .await?;
-
-        Ok(format!("https://drive.google.com/open?id={}", drive_file.id))
-    }
-}
-
-struct RFDBranch {
-    client: Octorust,
-    owner: String,
-    repo: String,
-    branch: String,
-}
-
-#[async_trait]
-impl PDFStorage for RFDBranch {
-    async fn store_rfd_pdf(&self, pdf: &RFDPdf) -> Result<String> {
-        let rfd_path = format!("/pdfs/{}", pdf.filename);
-
-        create_or_update_file_in_github_repo(
-            &self.client,
-            &self.owner,
-            &self.repo,
-            &self.branch,
-            &rfd_path,
-            pdf.contents.to_vec(),
-        )
-        .await
-        .map(|_| "".to_string())
-    }
-}
-
-fn clean_quotes(content: &str) -> String {
-    content
-        .replace('’', "'")
-        .replace('‘', "'")
-        .replace('“', "\"")
-        .replace('”', "\"")
-}
-
-#[cfg(test)]
-mod tests {
-    use crate::{
-        companies::Company,
-        db::Database,
-        rfds::{clean_rfd_html_links, send_rfd_changelog, update_discussion_link, update_state, NewRFD},
-    };
-
-    #[ignore]
-    #[tokio::test(flavor = "multi_thread")]
-    async fn test_monday_cron_rfds_changelog() {
-        crate::utils::setup_logger();
-
-        // Initialize our database.
-        let db = Database::new().await;
-
-        // Get the company id for Oxide.
-        // TODO: split this out per company.
-        let oxide = Company::get_from_db(&db, "Oxide".to_string()).await.unwrap();
-
-        send_rfd_changelog(&db, &oxide).await.unwrap();
-    }
-
-    #[test]
-    fn test_clean_rfd_html_links() {
-        crate::utils::setup_logger();
-
-        let content = r#"https://3.rfd.oxide.computer
-        https://41.rfd.oxide.computer
-        https://543.rfd.oxide.computer#-some-link
-        https://3245.rfd.oxide.computer/things
-        https://3265.rfd.oxide.computer/things
-        <img src="things.png" \>
-        <a href="\#_principles">
-        <object data="thing.svg">
-        <object type="image/svg+xml" data="thing.svg">
-        <a href="\#things" \>
-        link:thing.html[Our thing]
-        link:http://example.com[our example]"#;
-
-        let cleaned = clean_rfd_html_links(content, "0032").unwrap();
-
-        let expected = r#"https://rfd.shared.oxide.computer/rfd/0003
-        https://rfd.shared.oxide.computer/rfd/0041
-        https://rfd.shared.oxide.computer/rfd/0543#-some-link
-        https://rfd.shared.oxide.computer/rfd/3245/things
-        https://rfd.shared.oxide.computer/rfd/3265/things
-        <img src="/static/images/0032/things.png" \>
-        <a href="/rfd/0032#_principles">
-        <object data="/static/images/0032/thing.svg">
-        <object type="image/svg+xml" data="/static/images/0032/thing.svg">
-        <a href="/rfd/0032#things" \>
-        link:https://0032.rfd.oxide.computer/thing.html[Our thing]
-        link:http://example.com[our example]"#;
-
-        assert_eq!(expected, cleaned);
-    }
-
-    #[test]
-    fn test_get_authors() {
-        crate::utils::setup_logger();
-
-        let mut content = r#"sdfsdf
-sdfsdf
-authors: things, joe
-dsfsdf
-sdf
-authors: nope"#;
-        let mut authors = NewRFD::get_authors(content, true).unwrap();
-        let mut expected = "things, joe".to_string();
-        assert_eq!(expected, authors);
-
-        content = r#"sdfsdf
-= sdfgsdfgsdfg
-things, joe
-dsfsdf
-sdf
-:authors: nope"#;
-        authors = NewRFD::get_authors(content, true).unwrap();
-        expected = "".to_string();
-        assert_eq!(expected, authors);
-
-        content = r#"sdfsdf
-= sdfgsdfgsdfg
-things <things@email.com>, joe <joe@email.com>
-dsfsdf
-sdf
-authors: nope"#;
-        authors = NewRFD::get_authors(content, false).unwrap();
-        expected = r#"things <things@email.com>, joe <joe@email.com>"#.to_string();
-        assert_eq!(expected, authors);
-
-        content = r#":authors: Jess <jess@thing.com>
-
-= sdfgsdfgsdfg
-{authors}
-dsfsdf
-sdf"#;
-        authors = NewRFD::get_authors(content, false).unwrap();
-        expected = r#"Jess <jess@thing.com>"#.to_string();
-        assert_eq!(expected, authors);
-    }
-
-    #[test]
-    fn test_get_state() {
-        crate::utils::setup_logger();
-
-        let mut content = r#"sdfsdf
-sdfsdf
-state: discussion
-dsfsdf
-sdf
-authors: nope"#;
-        let mut state = NewRFD::get_state(content).unwrap();
-        let mut expected = "discussion".to_string();
-        assert_eq!(expected, state);
-
-        content = r#"sdfsdf
-= sdfgsdfgsdfg
-:state: prediscussion
-dsfsdf
-sdf
-:state: nope"#;
-        state = NewRFD::get_state(content).unwrap();
-        expected = "prediscussion".to_string();
-        assert_eq!(expected, state);
-    }
-
-    #[test]
-    fn test_get_discussion() {
-        crate::utils::setup_logger();
-
-        let mut content = r#"sdfsdf
-sdfsdf
-discussion: https://github.com/oxidecomputer/rfd/pulls/1
-dsfsdf
-sdf
-authors: nope"#;
-        let mut discussion = NewRFD::get_discussion(content).unwrap();
-        let expected = "https://github.com/oxidecomputer/rfd/pulls/1".to_string();
-        assert_eq!(expected, discussion);
-
-        content = r#"sdfsdf
-= sdfgsdfgsdfg
-:discussion: https://github.com/oxidecomputer/rfd/pulls/1
-dsfsdf
-sdf
-:discussion: nope"#;
-        discussion = NewRFD::get_discussion(content).unwrap();
-        assert_eq!(expected, discussion);
-    }
-
-    #[test]
-    fn test_update_discussion_link() {
-        crate::utils::setup_logger();
-
-        let link = "https://github.com/oxidecomputer/rfd/pulls/2019";
-        let mut content = r#"sdfsdf
-sdfsdf
-discussion:   https://github.com/oxidecomputer/rfd/pulls/1
-dsfsdf
-sdf
-authors: nope"#;
-        let mut result = update_discussion_link(content, link, true);
-        let mut expected = r#"sdfsdf
-sdfsdf
-discussion: https://github.com/oxidecomputer/rfd/pulls/2019
-dsfsdf
-sdf
-authors: nope"#;
-        assert_eq!(expected, result);
-
-        content = r#"sdfsdf
-= sdfgsd
-discussion: fgsdfg
-:discussion: https://github.com/oxidecomputer/rfd/pulls/1
-dsfsdf
-sdf
-:discussion: nope"#;
-        result = update_discussion_link(content, link, false);
-        expected = r#"sdfsdf
-= sdfgsd
-discussion: fgsdfg
-:discussion: https://github.com/oxidecomputer/rfd/pulls/2019
-dsfsdf
-sdf
-:discussion: nope"#;
-        assert_eq!(expected, result);
-
-        content = r#"sdfsdf
-= sdfgsd
-discussion: fgsdfg
-:discussion:
-dsfsdf
-sdf
-:discussion: nope"#;
-        result = update_discussion_link(content, link, false);
-        expected = r#"sdfsdf
-= sdfgsd
-discussion: fgsdfg
-:discussion: https://github.com/oxidecomputer/rfd/pulls/2019
-dsfsdf
-sdf
-:discussion: nope"#;
-        assert_eq!(expected, result);
-    }
-
-    #[test]
-    fn test_update_state() {
-        crate::utils::setup_logger();
-
-        let state = "discussion";
-        let mut content = r#"sdfsdf
-sdfsdf
-state:   sdfsdfsdf
-dsfsdf
-sdf
-authors: nope"#;
-        let mut result = update_state(content, state, true).unwrap();
-        let mut expected = r#"sdfsdf
-sdfsdf
-state: discussion
-dsfsdf
-sdf
-authors: nope"#;
-        assert_eq!(expected, result);
-
-        content = r#"sdfsdf
-= sdfgsd
-state: fgsdfg
-:state: prediscussion
-dsfsdf
-sdf
-:state: nope"#;
-        result = update_state(content, state, false).unwrap();
-        expected = r#"sdfsdf
-= sdfgsd
-state: fgsdfg
-:state: discussion
-dsfsdf
-sdf
-:state: nope"#;
-        assert_eq!(expected, result);
-
-        content = r#"sdfsdf
-= sdfgsd
-state: fgsdfg
-:state:
-dsfsdf
-sdf
-:state: nope"#;
-        result = update_state(content, state, false).unwrap();
-        expected = r#"sdfsdf
-= sdfgsd
-state: fgsdfg
-:state: discussion
-dsfsdf
-sdf
-:state: nope"#;
-        assert_eq!(expected, result);
-    }
-
-    #[test]
-    fn test_get_title() {
-        crate::utils::setup_logger();
-
-        let mut content = r#"things
-# RFD 43 Identity and Access Management (IAM)
-sdfsdf
-title: https://github.com/oxidecomputer/rfd/pulls/1
-dsfsdf
-sdf
-authors: nope"#;
-        let mut title = NewRFD::get_title(content).unwrap();
-        let expected = "Identity and Access Management (IAM)".to_string();
-        assert_eq!(expected, title);
-
-        content = r#"sdfsdf
-= RFD 43 Identity and Access Management (IAM)
-:title: https://github.com/oxidecomputer/rfd/pulls/1
-dsfsdf
-= RFD 53 Bye
-sdf
-:title: nope"#;
-        title = NewRFD::get_title(content).unwrap();
-        assert_eq!(expected, title);
-
-        // Add a test to show what happens for rfd 31 where there is no "RFD" in
-        // the title.
-        content = r#"sdfsdf
-= Identity and Access Management (IAM)
-:title: https://github.com/oxidecomputer/rfd/pulls/1
-dsfsdf
-sdf
-:title: nope"#;
-        title = NewRFD::get_title(content).unwrap();
-        assert_eq!(expected, title);
-    }
-}
->>>>>>> b5ca15fa
+// }