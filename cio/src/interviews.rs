#![allow(clippy::from_over_into)]
use std::{
    collections::{BTreeMap, HashMap},
    env, fs,
    io::{copy, Write},
    process::Command,
};

use anyhow::{bail, Result};
use async_bb8_diesel::AsyncRunQueryDsl;
use async_trait::async_trait;
use chrono::Duration;
use chrono::{DateTime, Utc};
use chrono_tz::Tz;
use google_drive::{
    traits::{DriveOps, FileOps, PermissionOps},
    Client as GoogleDrive,
};
use log::{info, warn};
use lopdf::{Bookmark, Document, Object, ObjectId};
use macros::db;
use schemars::JsonSchema;
use serde::{Deserialize, Serialize};

use crate::{
    airtable::AIRTABLE_INTERVIEWS_TABLE,
    applicants::Applicant,
    companies::Company,
    configs::{User, Users},
    core::UpdateAirtableRecord,
    db::Database,
    schema::{applicant_interviews, applicants, users},
};

#[db {
    new_struct_name = "ApplicantInterview",
    airtable_base = "hiring",
    airtable_table = "AIRTABLE_INTERVIEWS_TABLE",
    match_on = {
        "google_event_id" = "String",
    },
}]
#[derive(Debug, Insertable, AsChangeset, PartialEq, Clone, JsonSchema, Deserialize, Serialize)]
#[diesel(table_name = applicant_interviews)]
pub struct NewApplicantInterview {
    pub start_time: DateTime<Utc>,
    pub end_time: DateTime<Utc>,
    #[serde(default, skip_serializing_if = "String::is_empty")]
    pub name: String,
    #[serde(default, skip_serializing_if = "String::is_empty")]
    pub email: String,
    #[serde(
        default,
        skip_serializing_if = "Vec::is_empty",
        serialize_with = "airtable_api::user_format_as_array_of_strings::serialize",
        deserialize_with = "airtable_api::user_format_as_array_of_strings::deserialize"
    )]
    pub interviewers: Vec<String>,
    #[serde(default, skip_serializing_if = "String::is_empty")]
    pub google_event_id: String,
    #[serde(default, skip_serializing_if = "String::is_empty")]
    pub event_link: String,
    /// link to another table in Airtable
    #[serde(default, skip_serializing_if = "Vec::is_empty")]
    pub applicant: Vec<String>,
    /// The CIO company ID.
    #[serde(default)]
    pub cio_company_id: i32,
}

/// Implement updating the Airtable record for a ApplicantInterview.
#[async_trait]
impl UpdateAirtableRecord<ApplicantInterview> for ApplicantInterview {
    async fn update_airtable_record(&mut self, _record: ApplicantInterview) -> Result<()> {
        Ok(())
    }
}

/// Sync interviews.
pub async fn refresh_interviews(db: &Database, company: &Company) -> Result<()> {
    if company.airtable_base_id_hiring.is_empty() {
        // Return early.
        return Ok(());
    }

    let gcal = company.authenticate_google_calendar(db).await?;

    // Get the list of our calendars.
    let calendars = gcal
        .calendar_list()
        .list_all(google_calendar::types::MinAccessRole::Noop, false, false)
        .await?;

    // Iterate over the calendars.
    for calendar in calendars {
        // Ignore any calandar that is not the interviews calendar.
        if calendar.summary != "Interviews" {
            continue;
        }

        // Let's get all the events on this calendar and try and see if they
        // have a meeting recorded.
        info!("getting events for {}", calendar.id);
        let events = gcal
            .events()
            .list_all(
                &calendar.id, // Calendar id.
                "",           // iCalID
                0,            // Max attendees, set to 0 to ignore.
                google_calendar::types::OrderBy::StartTime,
                &[],  // private_extended_property
                "",   // q
                &[],  // shared_extended_property
                true, // show_deleted
                true, // show_hidden_invitations
                true, // single_events
                &Utc::now().checked_add_signed(Duration::weeks(13)).unwrap().to_rfc3339(), // time_max
                &Utc::now().checked_sub_signed(Duration::weeks(2)).unwrap().to_rfc3339(), // time_min
                "",   // time_zone
                "",   // updated_min
            )
            .await?;

        for event in events {
            // If the event has been cancelled, clear it out of the database.
            if event.status == "cancelled" {
                // See if we have the event.
                if let Some(db_event) = ApplicantInterview::get_from_db(db, event.id.to_string()).await {
                    db_event.delete(db).await?;
                }

                // Continue since we don't want to save this event again.
                continue;
            }

            // Create the interview event.
            let mut interview = NewApplicantInterview {
                start_time: event.start.unwrap().date_time.unwrap(),
                end_time: event.end.unwrap().date_time.unwrap(),

                name: "".to_string(),
                email: "".to_string(),
                interviewers: Default::default(),

                google_event_id: event.id.to_string(),
                event_link: event.html_link.to_string(),
                applicant: Default::default(),
                cio_company_id: company.id,
            };

            for attendee in event.attendees {
                // Skip the Interviews calendar.
                if attendee.email.ends_with("@group.calendar.google.com") {
                    continue;
                }

                // This is the interviewer.
                let email = attendee.email.to_string();

                // The "end" part of the invite is the name of the person who is interviewing the
                // person, this is how we know whether this is the interviewer or interviewee.
                // In this case, the string in "()" is the interviewer.
                let end = &format!("({})", attendee.display_name);
                if !event.summary.ends_with(end)
                    && !email.ends_with(&company.gsuite_domain)
                    && !email.ends_with(&company.domain)
                {
                    // Make sure it is and that we shouldn't just skip it.
                    if let Ok(_a) = applicants::dsl::applicants
                        .filter(applicants::dsl::email.eq(attendee.email.to_string()))
                        .first_async::<Applicant>(db.pool())
                        .await
                    {
                        // It must be the person being interviewed.
                        // See if we can get the Applicant record ID for them.
                        interview.email = attendee.email.to_string();

                        info!("Got applicant email: {}, event: {}", interview.email, event.summary);

                        // Continue through our loop.
                        continue;
                    } else {
                        // Just continue, likely the applicant added another email to the event.
                        continue;
                    }
                }

                let mut final_email = "".to_string();

                // If the email is not their work email, let's figure it out based
                // on the information from their user.
                // Sometimes people use their personal email, we will look for those matching
                // their "recovery email" we know from GSuite.
                if !email.ends_with(&company.gsuite_domain) && !email.ends_with(&company.domain) {
                    match users::dsl::users
                        .filter(
                            users::dsl::recovery_email
                                .eq(email.to_string())
                                .and(users::dsl::cio_company_id.eq(company.id)),
                        )
                        .limit(1)
                        .load_async::<User>(db.pool())
                        .await
                    {
                        Ok(r) => {
                            if !r.is_empty() {
                                let record = r.get(0).unwrap().clone();
                                final_email = record.email;
                            }
                        }
                        Err(e) => {
                            warn!(
                                "we don't have the record in the database where recovery email `{}`: {}",
                                email, e
                            );

                            // Continue through our loop.
                            continue;
                        }
                    }
                } else {
                    info!("using oxide email: {}, event summary: {}", email, event.summary);
                    let username = email
                        .trim_end_matches(&company.gsuite_domain)
                        .trim_end_matches(&company.domain)
                        .trim_end_matches('@')
                        .trim()
                        .to_string();
                    // Find the real user.
                    match users::dsl::users
                        .filter(
                            users::dsl::username
                                .eq(username.to_string())
                                .or(users::dsl::aliases.contains(vec![username.to_string()])),
                        )
                        .filter(users::dsl::cio_company_id.eq(company.id))
                        .limit(1)
                        .load_async::<User>(db.pool())
                        .await
                    {
                        Ok(r) => {
                            if !r.is_empty() {
                                let record = r.get(0).unwrap().clone();
                                final_email = record.email;
                            }
                        }
                        Err(e) => {
                            warn!(
                                "we don't have the record in the database where username `{}`: {}",
                                username, e
                            );

                            // Continue through our loop.
                            continue;
                        }
                    }
                }

                if !final_email.is_empty() {
                    interview.interviewers.push(final_email.to_string());
                    continue;
                }
            }

            if let Ok(mut a) = applicants::dsl::applicants
                .filter(applicants::dsl::email.eq(interview.email.to_string()))
                .first_async::<Applicant>(db.pool())
                .await
            {
                // Set the applicant to interviewing.
                if a.status != crate::applicant_status::Status::Interviewing.to_string()
                    && (a.status == crate::applicant_status::Status::NextSteps.to_string()
                        || a.status == crate::applicant_status::Status::NeedsToBeTriaged.to_string())
                {
                    // This is done in applicants refresh as well, but let's do it here as well just in
                    // case.
                    a.status = crate::applicant_status::Status::Interviewing.to_string();
                    a.update(db).await?;
                }
                interview.applicant = vec![a.airtable_record_id];
                interview.name = a.name.to_string();
            }

            let name = interview.name.to_string();
            if name.is_empty() {
                // Continue early.
                continue;
            }

            let mut interviewers = interview.interviewers.clone();
            interviewers.iter_mut().for_each(|x| {
                *x = x
                    .trim_end_matches(&company.gsuite_domain)
                    .trim_end_matches(&company.domain)
                    .trim_end_matches('@')
                    .to_string()
            });

            interview.name = format!("{} ({})", name, interviewers.join(", "));

            if interview.interviewers.is_empty() {
                // Continue early.
                // We only care about interviews where the candidate has interviewers.
                continue;
            }
            interview.upsert(db).await?;
        }
    }

    ApplicantInterviews::get_from_db(db, company.id)
        .await?
        .update_airtable(db)
        .await?;

    Ok(())
}

/// Compile interview packets for each interviewee.
#[allow(clippy::type_complexity)]
pub async fn compile_packets(db: &Database, company: &Company) -> Result<()> {
    if company.airtable_base_id_hiring.is_empty() {
        // Return early.
        return Ok(());
    }

    // Initialize the Google Drive client.
    let drive_client = company.authenticate_google_drive(db).await?;
    // Figure out where our directory is.
    // It should be in the shared drive : "Automated Documents"/"rfds"
    let shared_drive = drive_client.drives().get_by_name("Automated Documents").await?;
    let drive_id = shared_drive.id.to_string();

    // Get the directory by the name.
    let parent_id = drive_client
        .files()
        .create_folder(&drive_id, "", "interview_packets")
        .await?;

    // Iterate over each user we have in gsuite and download their materials
    // locally.
    let employees = Users::get_from_db(db, company.id).await?;
    for employee in employees {
        if employee.is_system_account() {
            continue;
        }

        if employee.materials.is_empty() {
            info!("could not find materials for employee {}", employee.id);
            continue;
        }

        // Let's download the contents of their materials locally.
<<<<<<< HEAD
        download_materials_as_pdf(&drive_client, &employee.materials, &employee.username)
            .await
            .map_err(|err| {
                log::error!(
                    "Failed to download materials for employee {} when constructing interview packets",
                    employee.id
                );
=======
        if let Err(err) = download_materials_as_pdf(&drive_client, &materials_url, &employee.username).await {
            log::warn!(
                "Failed to download materials for employee {} when constructing interview packets. err: {:?}",
                employee.id,
>>>>>>> 78db708b
                err
            );
        }
    }

    let interviews = ApplicantInterviews::get_from_db(db, company.id).await?;

    // TODO: There is probably a bunch of ways this logic could be improved and better.
    // Especially if we join tables.

    // Let's group the interviewers into each interview.
    let mut interviewers: HashMap<String, Vec<(User, DateTime<Tz>, DateTime<Tz>)>> = HashMap::new();
    for interview in interviews.clone() {
        // Let's make sure the applicant is in the interviewing stage.
        // This will save us time later, since we aren't iterating over all applicants.
        // Even from the past.
        let result = applicants::dsl::applicants
            .filter(applicants::dsl::email.eq(interview.email.to_string()))
            .filter(applicants::dsl::status.eq(crate::applicant_status::Status::Interviewing.to_string()))
            .first_async::<Applicant>(db.pool())
            .await;
        if result.is_err() {
            // Continue early we couldn't find the applicant.
            continue;
        }

        let mut existing: Vec<(User, DateTime<Tz>, DateTime<Tz>)> = Default::default();
        if let Some(v) = interviewers.get(&interview.email) {
            existing = v.clone();
        }
        for interviewer in interview.interviewers {
            let username = interviewer
                .trim_end_matches(&company.gsuite_domain)
                .trim_end_matches(&company.domain)
                .trim_end_matches('@')
                .trim()
                .to_string();
            if let Ok(user) = users::dsl::users
                .filter(
                    users::dsl::username
                        .eq(username.to_string())
                        .or(users::dsl::aliases.contains(vec![username.to_string()])),
                )
                .filter(users::dsl::cio_company_id.eq(company.id))
                .first_async::<User>(db.pool())
                .await
            {
                existing.push((
                    user,
                    interview.start_time.with_timezone(&chrono_tz::US::Pacific),
                    interview.end_time.with_timezone(&chrono_tz::US::Pacific),
                ));
                // Sort the interviewers by the meeting start_time.
                existing.sort_by(|a, b| a.1.partial_cmp(&b.1).unwrap());
                interviewers.insert(interview.email.to_string(), existing.clone());
            } else {
                // This gets called for people who left the company.
                // TODO: add a better way of handling them.
                info!("interviewer {} not found in database", username);
            }
        }
    }

    // So we have everyone's materials stored locally @ /{temp_dir}/{username}.pdf.
    // Let's compile the materials for candidates into one file.
    let mut packets: HashMap<String, (Applicant, Vec<String>)> = HashMap::new();
    for (email, itrs) in interviewers {
        if let Ok(applicant) = applicants::dsl::applicants
            .filter(applicants::dsl::email.eq(email.to_string()))
            .first_async::<Applicant>(db.pool())
            .await
        {
            // Create the cover page.
            let mut user_html = "".to_string();
            for (i, start_time, end_time) in itrs.clone() {
                user_html += &format!(
                    "<tr><td>{}</td><td>{} - {}</td></tr>",
                    i.full_name(),
                    start_time.format("%A, %B %e from %l:%M%P"),
                    end_time.format("%l:%M%P %Z")
                );
            }
            let cover_html = format!(
                r#"<html>
<body>
<p>{},</p>
<p>
Thank you for your interest in Oxide!  We have enjoyed reading the materials
you submitted to Oxide, and we are looking forward to having more conversations
with you.
<p>
At Oxide, we believe that you should be choosing to work with us as much as
we are choosing to work with you: teamwork is one of our values, and the
inspiration that we draw from our colleagues forms an important part of our
motivation.  Because every Oxide employee (including the founders!) has
submitted written answers to the same questions, we are afforded a unique
opportunity to inform our conversations with you: by sharing an employees' Oxide
materials with you, <b>you can get to know Oxide employees</b> as much as we
get to know you.
<p>
In this document, you will find the Oxide materials of the people with whom
you will be talking:
<p>
<table>
{}
</table>
<p>
It should go without saying that you should treat these materials in confidence,
but they are open within the walls of Oxide.
(That is, we have all read one another's materials.)
Feel free to print this packet out and refer to it during your conversations
with Oxide.
<p>
Let us know if you have any questions, and thank you again for your interest
in Oxide!
<p>
Sincerely,<br>
The Oxide Team
</body>
</html>"#,
                applicant.name, user_html
            );

            // Generate a cover for the packet.
            let mut cover_path = env::temp_dir();
            cover_path.push(format!("{}.html", email));
            let mut file = fs::File::create(&cover_path)?;
            file.write_all(cover_html.as_bytes())?;
            let mut cover_output = env::temp_dir();
            cover_output.push(format!("{}.pdf", email));
            let cover_page_str = cover_output.clone().to_str().unwrap().to_string();
            // Convert it to a PDF with pandoc.
            let cmd_output =
                tokio::task::spawn_blocking(enclose! { (cover_page_str, cover_path) move || {Command::new("pandoc")
                    .args(&["-o", &cover_page_str, cover_path.to_str().unwrap()])
                    .output()
                }})
                .await??;

            if !cmd_output.stdout.is_empty() || !cmd_output.stderr.is_empty() {
                info!(
                    "creating coverpage `pandoc` stdout:{}\nstderr:{}",
                    String::from_utf8(cmd_output.stdout)?,
                    String::from_utf8(cmd_output.stderr)?,
                );
            }
            info!("saved coverpage to `{}`", &cover_page_str);

            // Add the header to our strings.
            let mut args = vec![cover_page_str];

            // Iterate over the interviewees and add their packet to our list of packets.
            for (i, start_time, end_time) in itrs {
                let username = i.username.to_string();

                // Generate a header for the interviewee.
                let mut html_path = env::temp_dir();
                html_path.push(format!("{}-{}.html", email, username));
                let mut file = fs::File::create(&html_path)?;
                // TODO: add the date and time and the real name here.
                file.write_all(
                    format!(
                        "<html><body><table><tr><td><h1>{}</h1></td></tr><tr><td><p>{} - \
                         {}</p></td></tr></table></html>",
                        i.full_name(),
                        start_time.format("%A, %B %e from %l:%M%P"),
                        end_time.format("%l:%M%P %Z")
                    )
                    .as_bytes(),
                )?;
                let mut header_output = env::temp_dir();
                header_output.push(format!("{}-{}.pdf", email, username));
                let header_page_str = header_output.clone().to_str().unwrap().to_string();
                // Convert it to a PDF with pandoc.
                let cmd_output = tokio::task::spawn_blocking(
                    enclose! { (header_page_str, html_path) move || {Command::new("pandoc")
                    .args(&["-o", &header_page_str, html_path.to_str().unwrap()])
                    .output()}},
                )
                .await??;
                if !cmd_output.stdout.is_empty() || !cmd_output.stderr.is_empty() {
                    info!(
                        "creating header page `pandoc` stdout:{}\nstderr:{}",
                        String::from_utf8(cmd_output.stdout)?,
                        String::from_utf8(cmd_output.stderr)?,
                    );
                }
                info!("saved header page to `{}`", &header_page_str);

                // Add the header to our string.
                args.push(header_page_str);

                // Get the path to the materials.
                let mut materials = env::temp_dir();
                materials.push(format!("{}.pdf", username));
                args.push(materials.to_str().unwrap().to_string());
            }

            // Push it onto our array.
            packets.insert(email.to_string(), (applicant.clone(), args.to_vec()));
        }
    }

    // Concatenate all the files.
    for (a, packet_args) in packets.values() {
        let mut applicant = a.clone();

        let filename = format!("Interview Packet - {}.pdf", applicant.name);

        let buffer = combine_pdfs(packet_args.to_vec())?;

        // Create or update the file in the google_drive.
        let drive_file = drive_client
            .files()
            .create_or_update(&drive_id, &parent_id, &filename, "application/pdf", &buffer)
            .await?;
        applicant.interview_packet = format!("https://drive.google.com/open?id={}", drive_file.id);
        applicant.update(db).await?;

        // Add the applicant as a reader to their packet file.
        if let Err(err) = drive_client
            .permissions()
            .add_if_not_exists(
                &drive_file.id,
                &applicant.email,
                "",
                "reader",
                "user",
                false, // use domain admin access
                false, // send notification email TODO: change this to true and add a message
            )
            .await
        {
            if !err.to_string().contains("invalidSharingRequest") {
                // An invalidSharingRequest occurs when the user it not a Google user, we can
                // ignore it until we notify people.
                bail!(err.to_string());
            }
        }
    }

    Ok(())
}

/// Download materials file from Google drive and save it as a pdf under the persons username.
pub async fn download_materials_as_pdf(drive_client: &GoogleDrive, url: &str, username: &str) -> Result<()> {
    let id = url.replace("https://drive.google.com/open?id=", "");

    // Get information about the file.
    let drive_file = drive_client
        .files()
        .get(
            &id, false, // acknowledge_abuse
            "",    // include_permissions_for_view
            true,  // supports_all_drives
            true,  // supports_team_drives
        )
        .await?;
    let mime_type = drive_file.mime_type;
    let name = drive_file.name;

    let mut path = env::temp_dir();
    let mut output = env::temp_dir();

    if mime_type == "application/pdf" {
        // Get the PDF contents from Drive.
        let contents = drive_client.files().download_by_id(&id).await?;

        path.push(format!("{}.pdf", username));

        let mut file = fs::File::create(&path)?;
        file.write_all(&contents)?;
        return Ok(());
    } else if name.ends_with(".zip") {
        // This is patrick :)
        // Get the ip contents from Drive.
        let contents = drive_client.files().download_by_id(&id).await?;

        path.push(format!("{}.zip", id));

        let mut file = fs::File::create(&path)?;
        file.write_all(&contents)?;
        file = fs::File::open(&path)?;

        // Unzip the file.
        let mut archive = zip::ZipArchive::new(file)?;
        for i in 0..archive.len() {
            let mut file = archive.by_index(i)?;
            output = env::temp_dir();
            output.push("zip/");
            output.push(file.name());

            {
                let comment = file.comment();
                if !comment.is_empty() {
                    info!("zip file {} comment: {}", i, comment);
                }
            }

            if (*file.name()).ends_with('/') {
                info!("zip file {} extracted to \"{}\"", i, output.as_path().display());
                fs::create_dir_all(&output)?;
            } else {
                info!(
                    "zip file {} extracted to \"{}\" ({} bytes)",
                    i,
                    output.as_path().display(),
                    file.size()
                );

                if let Some(p) = output.parent() {
                    if !p.exists() {
                        fs::create_dir_all(&p)?;
                    }
                }
                let mut outfile = fs::File::create(&output)?;
                copy(&mut file, &mut outfile)?;

                let file_name = output.to_str().unwrap();
                if (!output.is_dir())
                    && (file_name.ends_with("responses.pdf")
                        || file_name.ends_with("OxideQuestions.pdf")
                        || file_name.ends_with("Questionnaire.pdf"))
                {
                    let mut new_path = env::temp_dir();
                    new_path.push(format!("{}.pdf", username));
                    // Move the file to what we really want the output file to be.
                    fs::rename(&output, &new_path)?;
                }
            }
        }
        return Ok(());
    }

    // Anything else let's use pandoc to convert it to a pdf.
    info!("converting `{}` to a PDF", name);
    let contents = drive_client.files().download_by_id(&id).await?;
    path.push(&name);

    let mut file = fs::File::create(&path)?;
    file.write_all(&contents)?;

    output.push(format!("{}.pdf", username));

    // Convert it to a PDF with pandoc.
    tokio::task::spawn_blocking(enclose! { (output, path) move || {
    Command::new("pandoc")
        .args(&["-o", output.to_str().unwrap(), path.to_str().unwrap()])
        .output()}})
    .await??;

    Ok(())
}

/// Combine multiple pdfs into one pdf and return the byte stream of it.
pub fn combine_pdfs(pdfs: Vec<String>) -> Result<Vec<u8>> {
    // Define a starting max_id (will be used as start index for object_ids)
    let mut max_id = 1;
    let mut pagenum = 1;
    // Collect all Documents Objects grouped by a map
    let mut documents_pages = BTreeMap::new();
    let mut documents_objects = BTreeMap::new();
    let mut document = Document::with_version("1.5");

    for pdf in pdfs {
        // Load the pdf as a file.
        info!("loading pdf `{}` to merge", pdf);
        let docu = Document::load(&pdf);
        if docu.is_err() {
            // This happens if we have someone interviewing and for some reason
            // we don't have materials for them.
            continue;
        }

        let mut doc = docu?;

        let mut first = false;
        doc.renumber_objects_with(max_id);

        max_id = doc.max_id + 1;

        documents_pages.extend(
            doc.get_pages()
                .into_iter()
                .map(|(_, object_id)| {
                    if !first {
                        let bookmark = Bookmark::new(format!("Page_{}", pagenum), [0.0, 0.0, 1.0], 0, object_id);
                        document.add_bookmark(bookmark, None);
                        first = true;
                        pagenum += 1;
                    }

                    (object_id, doc.get_object(object_id).unwrap().to_owned())
                })
                .collect::<BTreeMap<ObjectId, Object>>(),
        );
        documents_objects.extend(doc.objects);
    }

    // Catalog and Pages are mandatory
    let mut catalog_object: Option<(ObjectId, Object)> = None;
    let mut pages_object: Option<(ObjectId, Object)> = None;

    // Process all objects except "Page" type
    for (object_id, object) in documents_objects.iter() {
        // We have to ignore "Page" (as are processed later), "Outlines" and "Outline" objects
        // All other objects should be collected and inserted into the main Document
        match object.type_name().unwrap_or("") {
            "Catalog" => {
                // Collect a first "Catalog" object and use it for the future "Pages"
                catalog_object = Some((
                    if let Some((id, _)) = catalog_object {
                        id
                    } else {
                        *object_id
                    },
                    object.clone(),
                ));
            }
            "Pages" => {
                // Collect and update a first "Pages" object and use it for the future "Catalog"
                // We have also to merge all dictionaries of the old and the new "Pages" object
                if let Ok(dictionary) = object.as_dict() {
                    let mut dictionary = dictionary.clone();
                    if let Some((_, ref object)) = pages_object {
                        if let Ok(old_dictionary) = object.as_dict() {
                            dictionary.extend(old_dictionary);
                        }
                    }

                    pages_object = Some((
                        if let Some((id, _)) = pages_object {
                            id
                        } else {
                            *object_id
                        },
                        Object::Dictionary(dictionary),
                    ));
                }
            }
            "Page" => {}     // Ignored, processed later and separately
            "Outlines" => {} // Ignored, not supported yet
            "Outline" => {}  // Ignored, not supported yet
            _ => {
                document.objects.insert(*object_id, object.clone());
            }
        }
    }

    // If no "Pages" found abort
    if pages_object.is_none() {
        warn!("merge-pdfs pages root not found");

        return Ok(Default::default());
    }

    // Iter over all "Page" and collect with the parent "Pages" created before
    for (object_id, object) in documents_pages.iter() {
        if let Ok(dictionary) = object.as_dict() {
            let mut dictionary = dictionary.clone();
            dictionary.set("Parent", pages_object.as_ref().unwrap().0);

            document.objects.insert(*object_id, Object::Dictionary(dictionary));
        }
    }

    // If no "Catalog" found abort
    if catalog_object.is_none() {
        warn!("merge-pdfs catalog root not found");

        return Ok(Default::default());
    }

    let catalog_object = catalog_object.unwrap();
    let pages_object = pages_object.unwrap();

    // Build a new "Pages" with updated fields
    if let Ok(dictionary) = pages_object.1.as_dict() {
        let mut dictionary = dictionary.clone();

        // Set new pages count
        dictionary.set("Count", documents_pages.len() as u32);

        // Set new "Kids" list (collected from documents pages) for "Pages"
        dictionary.set(
            "Kids",
            documents_pages
                .into_iter()
                .map(|(object_id, _)| Object::Reference(object_id))
                .collect::<Vec<_>>(),
        );

        document.objects.insert(pages_object.0, Object::Dictionary(dictionary));
    }

    // Build a new "Catalog" with updated fields
    if let Ok(dictionary) = catalog_object.1.as_dict() {
        let mut dictionary = dictionary.clone();
        dictionary.set("Pages", pages_object.0);
        dictionary.remove(b"Outlines"); // Outlines not supported in merged PDFs

        document
            .objects
            .insert(catalog_object.0, Object::Dictionary(dictionary));
    }

    document.trailer.set("Root", catalog_object.0);

    // Update the max internal ID as wasn't updated before due to direct objects insertion
    document.max_id = document.objects.len() as u32;

    // Reorder all new Document objects
    document.renumber_objects();

    //Set any Bookmarks to the First child if they are not set to a page
    document.adjust_zero_pages();

    //Set all bookmarks to the PDF Object tree then set the Outlines to the Bookmark content map.
    if let Some(n) = document.build_outline() {
        if let Ok(Object::Dictionary(ref mut dict)) = document.get_object_mut(catalog_object.0) {
            dict.set("Outlines", Object::Reference(n));
        }
    }

    document.compress();

    // Save the merged PDF
    let mut buffer = Vec::new();
    document.save_to(&mut buffer)?;
    Ok(buffer)
}<|MERGE_RESOLUTION|>--- conflicted
+++ resolved
@@ -350,20 +350,10 @@
         }
 
         // Let's download the contents of their materials locally.
-<<<<<<< HEAD
-        download_materials_as_pdf(&drive_client, &employee.materials, &employee.username)
-            .await
-            .map_err(|err| {
-                log::error!(
-                    "Failed to download materials for employee {} when constructing interview packets",
-                    employee.id
-                );
-=======
-        if let Err(err) = download_materials_as_pdf(&drive_client, &materials_url, &employee.username).await {
+        if let Err(err) = download_materials_as_pdf(&drive_client, &employee.materials, &employee.username).await {
             log::warn!(
                 "Failed to download materials for employee {} when constructing interview packets. err: {:?}",
                 employee.id,
->>>>>>> 78db708b
                 err
             );
         }
